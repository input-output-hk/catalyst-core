--- conflicted
+++ resolved
@@ -17,10 +17,8 @@
 pub fn event(state: Arc<State>) -> Router {
     let objective = objective::objective(state.clone());
     let proposal = proposal::proposal(state.clone());
-<<<<<<< HEAD
     let proposals = proposal::proposals(state.clone());
-=======
->>>>>>> 273d10b0
+
 
     Router::new()
         .nest(
@@ -34,12 +32,9 @@
                     }),
                 )
                 .merge(objective)
-<<<<<<< HEAD
                 .merge(proposal)
                 .merge(proposals),
-=======
-                .merge(proposal),
->>>>>>> 273d10b0
+
         )
         .route(
             "/events",
