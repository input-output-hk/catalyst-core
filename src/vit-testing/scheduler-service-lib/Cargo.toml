[package]
name = "scheduler-service-lib"
version = "0.1.0"
edition = "2021"

# See more keys and their definitions at https://doc.rust-lang.org/cargo/reference/manifest.html

[dependencies]
clap = { workspace = true }

serde_json = "1.0.86"
serde = { version = "1", features = ["derive"] }
uuid = { workspace = true }
chrono = { workspace = true }
thiserror = "1.0"
walkdir = "2.3.1"
warp = "0.3"
futures = "0.3.8"
tokio = { version = "1.2", features = ["macros","rt","process"] }
jortestkit = { path = "../../jortestkit" }
serde_yaml = "0.8"
tracing.workspace = true
<<<<<<< HEAD

=======
>>>>>>> 53bc40e6
reqwest = { workspace = true }<|MERGE_RESOLUTION|>--- conflicted
+++ resolved
@@ -20,8 +20,4 @@
 jortestkit = { path = "../../jortestkit" }
 serde_yaml = "0.8"
 tracing.workspace = true
-<<<<<<< HEAD
-
-=======
->>>>>>> 53bc40e6
 reqwest = { workspace = true }