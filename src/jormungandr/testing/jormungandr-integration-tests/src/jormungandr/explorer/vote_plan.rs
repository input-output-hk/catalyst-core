use crate::startup::SingleNodeTestBootstrapper;
use assert_fs::TempDir;
use chain_addr::Discrimination;
use chain_core::property::BlockDate as propertyBlockDate;
use chain_impl_mockchain::{
    block::BlockDate,
    certificate::{VoteAction, VotePlan},
    chaintypes::ConsensusType,
    ledger::governance::TreasuryGovernanceAction,
    testing::data::Wallet as chainWallet,
    tokens::minting_policy::MintingPolicy,
    value::Value,
    vote::Choice,
};
use jormungandr_automation::{
    jormungandr::{
        explorer::{configuration::ExplorerParams, verifiers::ExplorerVerifier},
        Block0ConfigurationBuilder,
    },
    testing::{
        time::{get_current_date, wait_for_date},
        VotePlanBuilder,
    },
};
use jormungandr_lib::interfaces::{Initial, InitialToken, KesUpdateSpeed};
use rand_core::OsRng;
use std::{collections::HashMap, iter, time::Duration};
use thor::{
    vote_plan_cert, CommitteeDataManager, FragmentBuilder, FragmentSender, FragmentSenderSetup,
    FragmentVerifier, Wallet,
};

const INITIAL_FUND_PER_WALLET_1: u64 = 1_000_000;
const INITIAL_FUND_PER_WALLET_2: u64 = 2_000_000;
const INITIAL_TOKEN_PER_WALLET_1: u64 = 1_000_000;
const INITIAL_TOKEN_PER_WALLET_2: u64 = 2_000_000;
const INITIAL_TREASURY: u64 = 1000;
const REWARD_INCREASE: u64 = 10;
const SLOTS_PER_EPOCH: u32 = 20;
const SLOT_DURATION: u8 = 4;

const VOTE_PLAN_QUERY_COMPLEXITY_LIMIT: u64 = 100;
const VOTE_PLAN_QUERY_DEPTH_LIMIT: u64 = 30;
const VOTE_FOR_MARIO: u8 = 0;
const VOTE_FOR_LUIGI: u8 = 1;
const VOTE_FOR_ANTONIO: u8 = 2;

#[test]
pub fn explorer_vote_plan_not_existing() {
    let temp_dir = TempDir::new().unwrap();
    let alice = Wallet::default();
    let proposals = vec![VOTE_FOR_ANTONIO];
    let proposal_count = proposals.len();

    let vote_plan = VotePlanBuilder::new()
        .proposals_count(proposal_count)
        .vote_start(BlockDate::from_epoch_slot_id(0, 0))
        .tally_start(BlockDate::from_epoch_slot_id(1, 0))
        .tally_end(BlockDate::from_epoch_slot_id(1, 10))
        .public()
        .build();

    let config = Block0ConfigurationBuilder::default()
        .with_utxos(vec![alice.to_initial_fund(INITIAL_FUND_PER_WALLET_1)])
        .with_token(InitialToken {
            token_id: vote_plan.voting_token().clone().into(),
            policy: MintingPolicy::new().into(),
            to: vec![alice.to_initial_token(INITIAL_FUND_PER_WALLET_1)],
        })
        .with_committees(&[alice.to_committee_id()])
        .with_slots_per_epoch(SLOTS_PER_EPOCH.try_into().unwrap())
        .with_treasury(INITIAL_TREASURY.into());

    let jormungandr = SingleNodeTestBootstrapper::default()
        .as_bft_leader()
        .with_block0_config(config)
        .build()
        .start_node(temp_dir)
        .unwrap();

    let params = ExplorerParams::new(
        VOTE_PLAN_QUERY_COMPLEXITY_LIMIT,
        VOTE_PLAN_QUERY_DEPTH_LIMIT,
        None,
    );
    let explorer_process = jormungandr.explorer(params).unwrap();
    let explorer = explorer_process.client();

    let query_response = explorer
        .vote_plan(vote_plan.to_id().to_string())
        .expect("vote plan transaction not found");

    assert!(
        query_response.data.is_none(),
        "{:?}",
        query_response.errors.unwrap()
    );

    assert!(
        query_response.errors.is_some(),
        "{:?}",
        query_response.errors.unwrap()
    );

    assert!(
        &query_response
            .errors
            .as_ref()
            .unwrap()
            .last()
            .unwrap()
            .message
            .contains("not found"),
        "{:?}",
        query_response.errors.unwrap()
    );
}

#[should_panic]
#[test] // NPG-3808
pub fn explorer_vote_plan_public_flow_test() {
    let temp_dir = TempDir::new().unwrap();
    let alice = Wallet::default();
    let bob = Wallet::default();
    let mut voters = vec![alice, bob];
    let proposals = vec![VOTE_FOR_MARIO, VOTE_FOR_LUIGI, VOTE_FOR_ANTONIO];
    let proposal_count = proposals.len();
    let yes_choice = Choice::new(1);
    let no_choice = Choice::new(0);
    let mut vote_for_mario: Vec<(chainWallet, Choice)> = Vec::new();
    let mut vote_for_luigi: Vec<(chainWallet, Choice)> = Vec::new();
    let mut vote_for_antonio: Vec<(chainWallet, Choice)> = Vec::new();
    let mut proposal_votes: HashMap<String, Vec<(chainWallet, Choice)>> = HashMap::new();

    let vote_plan = VotePlanBuilder::new()
        .proposals_count(proposal_count)
        .vote_start(BlockDate::from_epoch_slot_id(0, 0))
        .tally_start(BlockDate::from_epoch_slot_id(1, 0))
        .tally_end(BlockDate::from_epoch_slot_id(1, 10))
        .public()
        .build();

    let vote_plan_cert = Initial::Cert(
        vote_plan_cert(
            &voters[0],
            BlockDate {
                epoch: 1,
                slot_id: 0,
            },
            &vote_plan,
        )
        .into(),
    );

    let config = Block0ConfigurationBuilder::default()
        .with_utxos(
            voters
                .iter()
                .map(|x| x.to_initial_fund(INITIAL_TREASURY))
                .collect(),
        )
        .with_token(InitialToken {
            token_id: vote_plan.voting_token().clone().into(),
            policy: MintingPolicy::new().into(),
            to: vec![
                voters[0].to_initial_token(INITIAL_TOKEN_PER_WALLET_1),
                voters[1].to_initial_token(INITIAL_TOKEN_PER_WALLET_2),
            ],
        })
        .with_committees(&[voters[0].to_committee_id()])
        .with_slots_per_epoch(SLOTS_PER_EPOCH.try_into().unwrap())
        .with_certs(vec![vote_plan_cert])
        .with_treasury(INITIAL_TREASURY.into());

    let jormungandr = SingleNodeTestBootstrapper::default()
        .as_bft_leader()
        .with_block0_config(config)
        .build()
        .start_node(temp_dir)
        .unwrap();

    let transaction_sender = FragmentSender::from_settings(
        &jormungandr.rest().settings().unwrap(),
        BlockDate {
            epoch: 3,
            slot_id: 0,
        }
        .into(),
        FragmentSenderSetup::resend_3_times(),
    );

    let params = ExplorerParams::new(
        VOTE_PLAN_QUERY_COMPLEXITY_LIMIT,
        VOTE_PLAN_QUERY_DEPTH_LIMIT,
        None,
    );
    let explorer_process = jormungandr.explorer(params).unwrap();
    let explorer = explorer_process.client();

    //1.Vote plan started
    let query_response = explorer
        .vote_plan(vote_plan.to_id().to_string())
        .expect("vote plan transaction not found");

    assert!(
        query_response.errors.is_none(),
        "{:?}",
        query_response.errors.unwrap()
    );

    let vote_plan_transaction = query_response.data.unwrap().vote_plan;
    let vote_plan_status = jormungandr
        .rest()
        .vote_plan_statuses()
        .unwrap()
        .first()
        .unwrap()
        .clone();

    ExplorerVerifier::assert_vote_plan_by_id(
        vote_plan_transaction,
        vote_plan_status,
        proposal_votes.clone(),
    );

    assert!(vote_plan.can_vote(get_current_date(&mut jormungandr.rest()).into()));

    //2. Voting
    transaction_sender
        .send_vote_cast(
            &mut voters[0],
            &vote_plan,
            VOTE_FOR_ANTONIO,
            &yes_choice,
            &jormungandr,
        )
        .unwrap();

    vote_for_antonio.push((chainWallet::from(voters[0].clone()), yes_choice));

    transaction_sender
        .send_vote_cast(
            &mut voters[1],
            &vote_plan,
            VOTE_FOR_ANTONIO,
            &yes_choice,
            &jormungandr,
        )
        .unwrap();

    vote_for_antonio.push((chainWallet::from(voters[1].clone()), yes_choice));

    transaction_sender
        .send_vote_cast(
            &mut voters[0],
            &vote_plan,
            VOTE_FOR_MARIO,
            &no_choice,
            &jormungandr,
        )
        .unwrap();

    vote_for_mario.push((chainWallet::from(voters[0].clone()), no_choice));

    transaction_sender
        .send_vote_cast(
            &mut voters[1],
            &vote_plan,
            VOTE_FOR_LUIGI,
            &no_choice,
            &jormungandr,
        )
        .unwrap();

    vote_for_luigi.push((chainWallet::from(voters[1].clone()), no_choice));

    proposal_votes.insert(
        vote_plan
            .proposals()
            .to_vec()
            .get(VOTE_FOR_MARIO as usize)
            .unwrap()
            .external_id()
            .to_string(),
        vote_for_mario,
    );
    proposal_votes.insert(
        vote_plan
            .proposals()
            .to_vec()
            .get(VOTE_FOR_ANTONIO as usize)
            .unwrap()
            .external_id()
            .to_string(),
        vote_for_antonio,
    );
    proposal_votes.insert(
        vote_plan
            .proposals()
            .to_vec()
            .get(VOTE_FOR_LUIGI as usize)
            .unwrap()
            .external_id()
            .to_string(),
        vote_for_luigi,
    );

    let query_response = explorer
        .vote_plan(vote_plan.to_id().to_string())
        .expect("vote plan transaction not found");

    assert!(
        query_response.errors.is_none(),
        "{:?}",
        query_response.errors.unwrap()
    );

    let vote_plan_transaction = query_response.data.unwrap().vote_plan;
    let vote_plan_status = jormungandr
        .rest()
        .vote_plan_statuses()
        .unwrap()
        .first()
        .unwrap()
        .clone();

    ExplorerVerifier::assert_vote_plan_by_id(
        vote_plan_transaction,
        vote_plan_status,
        proposal_votes.clone(),
    );

    wait_for_date(vote_plan.vote_end().into(), jormungandr.rest());

    //3.Start talling
    let mempool_check = transaction_sender
        .send_public_vote_tally(&mut voters[0], &vote_plan, &jormungandr)
        .unwrap();

    FragmentVerifier::wait_and_verify_is_in_block(
        Duration::from_secs(2),
        mempool_check,
        &jormungandr,
    )
    .unwrap();

    let query_response = explorer
        .vote_plan(vote_plan.to_id().to_string())
        .expect("vote plan transaction not found");

    assert!(
        query_response.errors.is_none(),
        "{:?}",
        query_response.errors.unwrap()
    );

    let vote_plan_transaction = query_response.data.unwrap().vote_plan;
    let vote_plan_status = jormungandr
        .rest()
        .vote_plan_statuses()
        .unwrap()
        .first()
        .unwrap()
        .clone();

    ExplorerVerifier::assert_vote_plan_by_id(
        vote_plan_transaction,
        vote_plan_status,
        proposal_votes.clone(),
    );

    wait_for_date(vote_plan.committee_end().into(), jormungandr.rest());

    //4. End talling
    let query_response = explorer
        .vote_plan(vote_plan.to_id().to_string())
        .expect("vote plan transaction not found");

    assert!(
        query_response.errors.is_none(),
        "{:?}",
        query_response.errors.unwrap()
    );

    let vote_plan_transaction = query_response.data.unwrap().vote_plan;
    let vote_plan_status = jormungandr
        .rest()
        .vote_plan_statuses()
        .unwrap()
        .first()
        .unwrap()
        .clone();

    ExplorerVerifier::assert_vote_plan_by_id(
        vote_plan_transaction,
        vote_plan_status,
        proposal_votes.clone(),
    );
}

#[should_panic]
#[test] //NPG-3808
pub fn explorer_vote_plan_private_flow_test() {
    let temp_dir = TempDir::new().unwrap().into_persistent();
    let yes_choice = Choice::new(1);
    let no_choice = Choice::new(2);
    let threshold = 1;
    let mut rng = OsRng;
    let alice = Wallet::new_account_with_discrimination(&mut rng, Discrimination::Production);
    let bob = Wallet::new_account_with_discrimination(&mut rng, Discrimination::Production);
    let mut voters = vec![alice, bob];
    let proposals = vec![VOTE_FOR_MARIO, VOTE_FOR_LUIGI, VOTE_FOR_ANTONIO];
    let proposal_count = proposals.len();
    let private_vote_committee_data_manager =
        CommitteeDataManager::private(&mut OsRng, vec![(voters[0].account_id())], threshold);
    let mut vote_for_mario: Vec<(chainWallet, Choice)> = Vec::new();
    let mut vote_for_luigi: Vec<(chainWallet, Choice)> = Vec::new();
    let vote_for_antonio: Vec<(chainWallet, Choice)> = Vec::new();
    let mut proposal_votes: HashMap<String, Vec<(chainWallet, Choice)>> = HashMap::new();

    let vote_plan = VotePlanBuilder::new()
        .proposals_count(proposal_count)
        .action_type(VoteAction::Treasury {
            action: TreasuryGovernanceAction::TransferToRewards {
                value: Value(REWARD_INCREASE),
            },
        })
        .private()
        .vote_start(BlockDate::from_epoch_slot_id(0, 0))
        .tally_start(BlockDate::from_epoch_slot_id(1, 0))
        .tally_end(BlockDate::from_epoch_slot_id(1, 10))
        .member_public_keys(private_vote_committee_data_manager.member_public_keys())
        .options_size(3)
        .build();

    let vote_plan_cert = Initial::Cert(
        vote_plan_cert(
            &voters[0],
            chain_impl_mockchain::block::BlockDate {
                epoch: 1,
                slot_id: 0,
            },
            &vote_plan,
        )
        .into(),
    );

    let config = Block0ConfigurationBuilder::default()
        .with_utxos(vec![
            voters[0].to_initial_fund(INITIAL_FUND_PER_WALLET_1),
            voters[1].to_initial_fund(INITIAL_FUND_PER_WALLET_2),
        ])
        .with_token(InitialToken {
            token_id: vote_plan.voting_token().clone().into(),
            policy: MintingPolicy::new().into(),
            to: vec![
                voters[0].to_initial_token(INITIAL_FUND_PER_WALLET_1),
                voters[1].to_initial_token(INITIAL_FUND_PER_WALLET_2),
            ],
        })
        .with_block0_consensus(ConsensusType::Bft)
        .with_kes_update_speed(KesUpdateSpeed::MAXIMUM)
        .with_treasury(INITIAL_TREASURY.into())
        .with_discrimination(Discrimination::Production)
        .with_committees(&[voters[0].to_committee_id()])
        .with_slot_duration(SLOT_DURATION.try_into().unwrap())
        .with_slots_per_epoch(SLOTS_PER_EPOCH.try_into().unwrap())
        .with_certs(vec![vote_plan_cert]);

    let jormungandr = SingleNodeTestBootstrapper::default()
        .as_bft_leader()
        .with_block0_config(config)
        .build()
        .start_node(temp_dir)
        .unwrap();
    let settings = &jormungandr.rest().settings().unwrap();
    let transaction_sender = FragmentSender::from_settings(
        settings,
        chain_impl_mockchain::block::BlockDate {
            epoch: 1,
            slot_id: 0,
        }
        .into(),
        FragmentSenderSetup::resend_3_times(),
    );

    let fragment_builder = FragmentBuilder::from_settings(
        settings,
        chain_impl_mockchain::block::BlockDate {
            epoch: 3,
            slot_id: 0,
        },
    );

    let params = ExplorerParams::new(
        VOTE_PLAN_QUERY_COMPLEXITY_LIMIT,
        VOTE_PLAN_QUERY_DEPTH_LIMIT,
        None,
    );
    let explorer_process = jormungandr.explorer(params).unwrap();
    let explorer = explorer_process.client();

    let rewards_before: u64 = jormungandr.rest().remaining_rewards().unwrap().into();

    //1. Voteplan
    let query_response = explorer
        .vote_plan(vote_plan.to_id().to_string())
        .expect("vote plan transaction not found");

    assert!(
        query_response.errors.is_none(),
        "{:?}",
        query_response.errors.unwrap()
    );

    let vote_plan_transaction = query_response.data.unwrap().vote_plan;
    let vote_plan_status = jormungandr
        .rest()
        .vote_plan_statuses()
        .unwrap()
        .first()
        .unwrap()
        .clone();

    ExplorerVerifier::assert_vote_plan_by_id(
        vote_plan_transaction,
        vote_plan_status,
        proposal_votes.clone(),
    );

    //2. Voting
    assert!(vote_plan.can_vote(get_current_date(&mut jormungandr.rest()).into()));

    let first_voter_luigi_fragment =
        fragment_builder.private_vote_cast(&voters[0], &vote_plan, VOTE_FOR_LUIGI, &yes_choice);

    let second_voter_luigi_fragment =
        fragment_builder.private_vote_cast(&voters[1], &vote_plan, VOTE_FOR_LUIGI, &yes_choice);
    voters[1].confirm_transaction();

    let second_voter_mario_fragment =
        fragment_builder.private_vote_cast(&voters[1], &vote_plan, VOTE_FOR_MARIO, &no_choice);

    transaction_sender
        .send_fragment(&mut voters[0], first_voter_luigi_fragment, &jormungandr)
        .unwrap();

    vote_for_luigi.push((chainWallet::from(voters[0].clone()), yes_choice));

    transaction_sender
        .send_fragment(&mut voters[1], second_voter_luigi_fragment, &jormungandr)
        .unwrap();

    vote_for_luigi.push((chainWallet::from(voters[1].clone()), yes_choice));

    transaction_sender
        .send_fragment(&mut voters[1], second_voter_mario_fragment, &jormungandr)
        .unwrap();

    vote_for_mario.push((chainWallet::from(voters[1].clone()), no_choice));

    proposal_votes.insert(
        vote_plan
            .proposals()
            .to_vec()
            .get(VOTE_FOR_MARIO as usize)
            .unwrap()
            .external_id()
            .to_string(),
        vote_for_mario,
    );

    proposal_votes.insert(
        vote_plan
            .proposals()
            .to_vec()
            .get(VOTE_FOR_ANTONIO as usize)
            .unwrap()
            .external_id()
            .to_string(),
        vote_for_antonio,
    );

    proposal_votes.insert(
        vote_plan
            .proposals()
            .to_vec()
            .get(VOTE_FOR_LUIGI as usize)
            .unwrap()
            .external_id()
            .to_string(),
        vote_for_luigi,
    );

    let query_response = explorer
        .vote_plan(vote_plan.to_id().to_string())
        .expect("vote plan transaction not found");

    assert!(
        query_response.errors.is_none(),
        "{:?}",
        query_response.errors.unwrap()
    );

    let vote_plan_transaction = query_response.data.unwrap().vote_plan;
    let vote_plan_status = jormungandr
        .rest()
        .vote_plan_statuses()
        .unwrap()
        .first()
        .unwrap()
        .clone();

    ExplorerVerifier::assert_vote_plan_by_id(
        vote_plan_transaction,
        vote_plan_status,
        proposal_votes.clone(),
    );

    //3.Tally
    wait_for_date(vote_plan.committee_start().into(), jormungandr.rest());
    let transaction_sender =
        transaction_sender.set_valid_until(chain_impl_mockchain::block::BlockDate {
            epoch: 3,
            slot_id: 0,
        });

    let vote_plan_statuses = jormungandr
        .rest()
        .vote_plan_statuses()
        .unwrap()
        .first()
        .unwrap()
        .clone();

    let decrypted_shares = private_vote_committee_data_manager
        .decrypt_tally(&vote_plan_statuses.into())
        .unwrap();

    let mempool_check = transaction_sender
        .send_private_vote_tally(&mut voters[0], &vote_plan, decrypted_shares, &jormungandr)
        .unwrap();

    FragmentVerifier::wait_and_verify_is_in_block(
        Duration::from_secs(2),
        mempool_check,
        &jormungandr,
    )
    .unwrap();

    let query_response = explorer
        .vote_plan(vote_plan.to_id().to_string())
        .expect("vote plan transaction not found");

    assert!(
        query_response.errors.is_none(),
        "{:?}",
        query_response.errors.unwrap()
    );

    let vote_plan_transaction = query_response.data.unwrap().vote_plan;
    let vote_plan_status = jormungandr
        .rest()
        .vote_plan_statuses()
        .unwrap()
        .first()
        .unwrap()
        .clone();

    ExplorerVerifier::assert_vote_plan_by_id(
        vote_plan_transaction,
        vote_plan_status,
        proposal_votes.clone(),
    );

    //4. Tally end
    wait_for_date(vote_plan.committee_end().into(), jormungandr.rest());

    let rewards_after: u64 = jormungandr.rest().remaining_rewards().unwrap().into();

    // We want to make sure that our small rewards increase is reflected in current rewards amount
    assert!(
        rewards_after == rewards_before + REWARD_INCREASE,
        "Vote was unsuccessful"
    );

    let query_response = explorer
        .vote_plan(vote_plan.to_id().to_string())
        .expect("vote plan transaction not found");

    assert!(
        query_response.errors.is_none(),
        "{:?}",
        query_response.errors.unwrap()
    );

    let vote_plan_transaction = query_response.data.unwrap().vote_plan;
    let vote_plan_status = jormungandr
        .rest()
        .vote_plan_statuses()
        .unwrap()
        .first()
        .unwrap()
        .clone();

    ExplorerVerifier::assert_vote_plan_by_id(
        vote_plan_transaction,
        vote_plan_status,
        proposal_votes.clone(),
    );
}

#[should_panic]
#[test] // NPG-3808
pub fn explorer_all_vote_plans_public_flow_test() {
    let temp_dir = TempDir::new().unwrap();
    let alice = Wallet::default();
    let bob = Wallet::default();
    let vote_plans_limit = 10;
    let mut voters = vec![alice, bob];
    let proposals = vec![VOTE_FOR_MARIO, VOTE_FOR_LUIGI, VOTE_FOR_ANTONIO];
    let proposal_count = proposals.len();
    let yes_choice = Choice::new(1);
    let no_choice = Choice::new(0);
    let mut vote_for_mario: Vec<(chainWallet, Choice)> = Vec::new();
    let mut vote_for_luigi: Vec<(chainWallet, Choice)> = Vec::new();
    let mut vote_for_antonio: Vec<(chainWallet, Choice)> = Vec::new();
    let mut vote_plans_proposal_votes: HashMap<
        String,
        HashMap<String, Vec<(chainWallet, Choice)>>,
    > = HashMap::new();
    let vote_plans_count = 3;

    let vote_plans: Vec<VotePlan> = iter::from_fn(|| {
        Some(
            VotePlanBuilder::new()
                .proposals_count(proposal_count)
                .vote_start(BlockDate::from_epoch_slot_id(0, 0))
                .tally_start(BlockDate::from_epoch_slot_id(1, 0))
                .tally_end(BlockDate::from_epoch_slot_id(1, 10))
                .public()
                .build(),
        )
    })
    .take(vote_plans_count)
    .collect();

    let mut vote_plans_cert = Vec::new();

    for vote_plan in &vote_plans {
<<<<<<< HEAD
        let vote_plan_cert = vote_plan_cert(
            &voters[0],
            chain_impl_mockchain::block::BlockDate {
                epoch: 1,
                slot_id: 0,
            },
            vote_plan,
        )
        .into();
=======
        let vote_plan_cert = Initial::Cert(
            vote_plan_cert(
                &voters[0],
                BlockDate {
                    epoch: 1,
                    slot_id: 0,
                },
                vote_plan,
            )
            .into(),
        );
>>>>>>> 0d596aa2
        vote_plans_cert.push(vote_plan_cert);
    }

    let jormungandr = SingleNodeTestBootstrapper::default()
        .with_block0_config(
            Block0ConfigurationBuilder::default()
                .with_utxos(
                    voters
                        .iter()
                        .map(|x| x.to_initial_fund(INITIAL_TREASURY))
                        .collect(),
                )
                .with_token(InitialToken {
                    token_id: vote_plans.first().unwrap().voting_token().clone().into(),
                    policy: MintingPolicy::new().into(),
                    to: vec![
                        voters[0].to_initial_token(INITIAL_FUND_PER_WALLET_1),
                        voters[1].to_initial_token(INITIAL_FUND_PER_WALLET_2),
                    ],
                })
                .with_committees(&[voters[0].to_committee_id()])
                .with_slots_per_epoch(SLOTS_PER_EPOCH.try_into().unwrap())
                .with_certs(vote_plans_cert)
                .with_treasury(INITIAL_TREASURY.into()),
        )
        .as_bft_leader()
        .build()
        .start_node(temp_dir)
        .unwrap();

    let transaction_sender = FragmentSender::try_from_with_setup(
        &jormungandr,
        BlockDate {
            epoch: 3,
            slot_id: 0,
        },
        FragmentSenderSetup::resend_3_times(),
    )
    .unwrap();

    let params = ExplorerParams::new(
        VOTE_PLAN_QUERY_COMPLEXITY_LIMIT,
        VOTE_PLAN_QUERY_DEPTH_LIMIT,
        None,
    );
    let explorer_process = jormungandr.explorer(params).unwrap();

    let explorer = explorer_process.client();

    // 1.Vote plan started
    let query_response = explorer
        .vote_plans(vote_plans_limit)
        .expect("vote plan transaction not found");

    assert!(
        query_response.errors.is_none(),
        "{:?}",
        query_response.errors.unwrap()
    );

    let all_vote_plans_response = query_response.data.unwrap().tip.all_vote_plans;
    let all_vote_plans = all_vote_plans_response.edges;
    let vote_plan_statuses = jormungandr.rest().vote_plan_statuses().unwrap();
    assert_eq!(
        all_vote_plans_response.total_count,
        vote_plan_statuses.len() as i64
    );

    ExplorerVerifier::assert_all_vote_plans(
        all_vote_plans,
        vote_plan_statuses,
        vote_plans_proposal_votes.clone(),
    );

    assert!(vote_plans
        .first()
        .unwrap()
        .can_vote(get_current_date(&mut jormungandr.rest()).into()));

    //2. Voting
    for vote_plan in &vote_plans {
        transaction_sender
            .send_vote_cast(
                &mut voters[0],
                vote_plan,
                VOTE_FOR_ANTONIO,
                &no_choice,
                &jormungandr,
            )
            .unwrap();

        vote_for_antonio.push((chainWallet::from(voters[0].clone()), no_choice));

        transaction_sender
            .send_vote_cast(
                &mut voters[1],
                vote_plan,
                VOTE_FOR_ANTONIO,
                &yes_choice,
                &jormungandr,
            )
            .unwrap();

        vote_for_antonio.push((chainWallet::from(voters[1].clone()), yes_choice));

        transaction_sender
            .send_vote_cast(
                &mut voters[0],
                vote_plan,
                VOTE_FOR_MARIO,
                &no_choice,
                &jormungandr,
            )
            .unwrap();

        vote_for_mario.push((chainWallet::from(voters[0].clone()), no_choice));

        transaction_sender
            .send_vote_cast(
                &mut voters[1],
                vote_plan,
                VOTE_FOR_LUIGI,
                &no_choice,
                &jormungandr,
            )
            .unwrap();

        vote_for_luigi.push((chainWallet::from(voters[1].clone()), no_choice));

        let mut proposal_votes = HashMap::new();

        proposal_votes.insert(
            vote_plan
                .proposals()
                .to_vec()
                .get(VOTE_FOR_MARIO as usize)
                .unwrap()
                .external_id()
                .to_string(),
            vote_for_mario.clone(),
        );

        proposal_votes.insert(
            vote_plan
                .proposals()
                .to_vec()
                .get(VOTE_FOR_ANTONIO as usize)
                .unwrap()
                .external_id()
                .to_string(),
            vote_for_antonio.clone(),
        );

        proposal_votes.insert(
            vote_plan
                .proposals()
                .to_vec()
                .get(VOTE_FOR_LUIGI as usize)
                .unwrap()
                .external_id()
                .to_string(),
            vote_for_luigi.clone(),
        );

        vote_plans_proposal_votes.insert(vote_plan.to_id().to_string(), proposal_votes);
    }

    let query_response = explorer
        .vote_plans(vote_plans_limit)
        .expect("vote plan transaction not found");

    assert!(
        query_response.errors.is_none(),
        "{:?}",
        query_response.errors.unwrap()
    );

    let all_vote_plans_response = query_response.data.unwrap().tip.all_vote_plans;
    let all_vote_plans = all_vote_plans_response.edges;
    let vote_plan_statuses = jormungandr.rest().vote_plan_statuses().unwrap();
    assert_eq!(
        all_vote_plans_response.total_count,
        vote_plan_statuses.len() as i64
    );

    ExplorerVerifier::assert_all_vote_plans(
        all_vote_plans,
        vote_plan_statuses,
        vote_plans_proposal_votes.clone(),
    );

    wait_for_date(
        vote_plans.first().unwrap().vote_end().into(),
        jormungandr.rest(),
    );

    //3.Start talling
    let mut mempool_check = Vec::new();
    for vote_plan in &vote_plans {
        mempool_check.push(
            transaction_sender
                .send_public_vote_tally(&mut voters[0], vote_plan, &jormungandr)
                .unwrap(),
        );
    }

    FragmentVerifier::wait_and_verify_all_are_in_block(
        Duration::from_secs(2),
        mempool_check,
        &jormungandr,
    )
    .unwrap();

    let query_response = explorer
        .vote_plans(vote_plans_limit)
        .expect("vote plan transaction not found");

    assert!(
        query_response.errors.is_none(),
        "{:?}",
        query_response.errors.unwrap()
    );

    let all_vote_plans_response = query_response.data.unwrap().tip.all_vote_plans;
    let all_vote_plans = all_vote_plans_response.edges;
    let vote_plan_statuses = jormungandr.rest().vote_plan_statuses().unwrap();
    assert_eq!(
        all_vote_plans_response.total_count,
        vote_plan_statuses.len() as i64
    );

    ExplorerVerifier::assert_all_vote_plans(
        all_vote_plans,
        vote_plan_statuses,
        vote_plans_proposal_votes.clone(),
    );

    wait_for_date(
        vote_plans.first().unwrap().committee_end().into(),
        jormungandr.rest(),
    );

    //4. End talling
    let query_response = explorer
        .vote_plans(vote_plans_limit)
        .expect("vote plan transaction not found");

    assert!(
        query_response.errors.is_none(),
        "{:?}",
        query_response.errors.unwrap()
    );

    let all_vote_plans_response = query_response.data.unwrap().tip.all_vote_plans;
    let all_vote_plans = all_vote_plans_response.edges;
    let vote_plan_statuses = jormungandr.rest().vote_plan_statuses().unwrap();
    assert_eq!(
        all_vote_plans_response.total_count,
        vote_plan_statuses.len() as i64
    );

    ExplorerVerifier::assert_all_vote_plans(
        all_vote_plans,
        vote_plan_statuses,
        vote_plans_proposal_votes.clone(),
    );
}

#[should_panic]
#[test] //NPG-3808
pub fn explorer_all_vote_plans_private_flow_test() {
    let temp_dir = TempDir::new().unwrap().into_persistent();
    let yes_choice = Choice::new(1);
    let no_choice = Choice::new(2);
    let threshold = 1;
    let mut rng = OsRng;
    let alice = Wallet::new_account_with_discrimination(&mut rng, Discrimination::Production);
    let bob = Wallet::new_account_with_discrimination(&mut rng, Discrimination::Production);
    let vote_plans_limit = 10;
    let mut voters = vec![alice, bob];
    let proposals = vec![VOTE_FOR_MARIO, VOTE_FOR_LUIGI, VOTE_FOR_ANTONIO];
    let proposal_count = proposals.len();
    let private_vote_committee_data_manager =
        CommitteeDataManager::private(&mut OsRng, vec![(voters[0].account_id())], threshold);
    let mut vote_for_mario: Vec<(chainWallet, Choice)> = Vec::new();
    let mut vote_for_luigi: Vec<(chainWallet, Choice)> = Vec::new();
    let vote_for_antonio: Vec<(chainWallet, Choice)> = Vec::new();
    let mut vote_plans_proposal_votes: HashMap<
        String,
        HashMap<String, Vec<(chainWallet, Choice)>>,
    > = HashMap::new();
    let vote_plans_count = 3;

    let vote_plans: Vec<VotePlan> = iter::from_fn(|| {
        Some(
            VotePlanBuilder::new()
                .proposals_count(proposal_count)
                .vote_start(BlockDate::from_epoch_slot_id(0, 0))
                .tally_start(BlockDate::from_epoch_slot_id(1, 0))
                .tally_end(BlockDate::from_epoch_slot_id(1, 10))
                .private()
                .member_public_keys(private_vote_committee_data_manager.member_public_keys())
                .options_size(3)
                .build(),
        )
    })
    .take(vote_plans_count)
    .collect();

    let mut vote_plans_cert = Vec::new();

    for vote_plan in &vote_plans {
<<<<<<< HEAD
        let vote_plan_cert = vote_plan_cert(
            &voters[0],
            chain_impl_mockchain::block::BlockDate {
                epoch: 1,
                slot_id: 0,
            },
            vote_plan,
        )
        .into();
=======
        let vote_plan_cert = Initial::Cert(
            vote_plan_cert(
                &voters[0],
                chain_impl_mockchain::block::BlockDate {
                    epoch: 1,
                    slot_id: 0,
                },
                vote_plan,
            )
            .into(),
        );
>>>>>>> 0d596aa2
        vote_plans_cert.push(vote_plan_cert);
    }

    let jormungandr = SingleNodeTestBootstrapper::default()
        .with_block0_config(
            Block0ConfigurationBuilder::default()
                .with_utxos(vec![
                    voters[0].to_initial_fund(INITIAL_FUND_PER_WALLET_1),
                    voters[1].to_initial_fund(INITIAL_FUND_PER_WALLET_2),
                ])
                .with_token(InitialToken {
                    token_id: vote_plans.first().unwrap().voting_token().clone().into(),
                    policy: MintingPolicy::new().into(),
                    to: vec![
                        voters[0].to_initial_token(INITIAL_FUND_PER_WALLET_1),
                        voters[1].to_initial_token(INITIAL_FUND_PER_WALLET_2),
                    ],
                })
                .with_block0_consensus(ConsensusType::Bft)
                .with_kes_update_speed(KesUpdateSpeed::MAXIMUM)
                .with_treasury(INITIAL_TREASURY.into())
                .with_discrimination(Discrimination::Production)
                .with_committees(&[voters[0].to_committee_id()])
                .with_slot_duration(SLOT_DURATION.try_into().unwrap())
                .with_slots_per_epoch(SLOTS_PER_EPOCH.try_into().unwrap())
                .with_certs(vote_plans_cert),
        )
        .as_bft_leader()
        .build()
        .start_node(temp_dir)
        .unwrap();

    let transaction_sender = FragmentSender::try_from_with_setup(
        &jormungandr,
        BlockDate {
            epoch: 1,
            slot_id: 0,
        },
        FragmentSenderSetup::resend_3_times(),
    )
    .unwrap();

    let fragment_builder = FragmentBuilder::try_from_with_setup(
        &jormungandr,
        BlockDate {
            epoch: 3,
            slot_id: 0,
        },
    )
    .unwrap();

    let params = ExplorerParams::new(
        VOTE_PLAN_QUERY_COMPLEXITY_LIMIT,
        VOTE_PLAN_QUERY_DEPTH_LIMIT,
        None,
    );
    let explorer_process = jormungandr.explorer(params).unwrap();
    let explorer = explorer_process.client();

    //1. Voteplan
    let query_response = explorer
        .vote_plans(vote_plans_limit)
        .expect("vote plan transaction not found");

    assert!(
        query_response.errors.is_none(),
        "{:?}",
        query_response.errors.unwrap()
    );

    let all_vote_plans_response = query_response.data.unwrap().tip.all_vote_plans;
    let all_vote_plans = all_vote_plans_response.edges;
    let vote_plan_statuses = jormungandr.rest().vote_plan_statuses().unwrap();
    assert_eq!(
        all_vote_plans_response.total_count,
        vote_plan_statuses.len() as i64
    );

    ExplorerVerifier::assert_all_vote_plans(
        all_vote_plans,
        vote_plan_statuses,
        vote_plans_proposal_votes.clone(),
    );

    //2. Voting
    assert!(vote_plans
        .first()
        .unwrap()
        .can_vote(get_current_date(&mut jormungandr.rest()).into()));

    for vote_plan in &vote_plans {
        let first_voter_luigi_fragment =
            fragment_builder.private_vote_cast(&voters[0], vote_plan, VOTE_FOR_LUIGI, &yes_choice);
        //voters[0].confirm_transaction();

        let second_voter_luigi_fragment =
            fragment_builder.private_vote_cast(&voters[1], vote_plan, VOTE_FOR_LUIGI, &yes_choice);
        voters[1].confirm_transaction();

        let second_voter_mario_fragment =
            fragment_builder.private_vote_cast(&voters[1], vote_plan, VOTE_FOR_MARIO, &no_choice);
        voters[1].decrement_counter();

        transaction_sender
            .send_fragment(&mut voters[0], first_voter_luigi_fragment, &jormungandr)
            .unwrap();

        vote_for_luigi.push((chainWallet::from(voters[0].clone()), yes_choice));

        transaction_sender
            .send_fragment(&mut voters[1], second_voter_luigi_fragment, &jormungandr)
            .unwrap();

        vote_for_luigi.push((chainWallet::from(voters[1].clone()), yes_choice));

        transaction_sender
            .send_fragment(&mut voters[1], second_voter_mario_fragment, &jormungandr)
            .unwrap();

        vote_for_mario.push((chainWallet::from(voters[1].clone()), no_choice));

        let mut proposal_votes = HashMap::new();

        proposal_votes.insert(
            vote_plan
                .proposals()
                .to_vec()
                .get(VOTE_FOR_MARIO as usize)
                .unwrap()
                .external_id()
                .to_string(),
            vote_for_mario.clone(),
        );

        proposal_votes.insert(
            vote_plan
                .proposals()
                .to_vec()
                .get(VOTE_FOR_ANTONIO as usize)
                .unwrap()
                .external_id()
                .to_string(),
            vote_for_antonio.clone(),
        );

        proposal_votes.insert(
            vote_plan
                .proposals()
                .to_vec()
                .get(VOTE_FOR_LUIGI as usize)
                .unwrap()
                .external_id()
                .to_string(),
            vote_for_luigi.clone(),
        );

        vote_plans_proposal_votes.insert(vote_plan.to_id().to_string(), proposal_votes);
    }

    let query_response = explorer
        .vote_plans(vote_plans_limit)
        .expect("vote plan transaction not found");

    assert!(
        query_response.errors.is_none(),
        "{:?}",
        query_response.errors.unwrap()
    );

    let all_vote_plans_response = query_response.data.unwrap().tip.all_vote_plans;
    let all_vote_plans = all_vote_plans_response.edges;
    let vote_plan_statuses = jormungandr.rest().vote_plan_statuses().unwrap();
    assert_eq!(
        all_vote_plans_response.total_count,
        vote_plan_statuses.len() as i64
    );

    ExplorerVerifier::assert_all_vote_plans(
        all_vote_plans,
        vote_plan_statuses,
        vote_plans_proposal_votes.clone(),
    );

    //3.Tally
    wait_for_date(
        vote_plans.first().unwrap().committee_start().into(),
        jormungandr.rest(),
    );
    let transaction_sender =
        transaction_sender.set_valid_until(chain_impl_mockchain::block::BlockDate {
            epoch: 3,
            slot_id: 0,
        });

    let vote_plan_statuses = jormungandr.rest().vote_plan_statuses().unwrap();

    let mut mempool_check = Vec::new();
    for vote_plan_status in vote_plan_statuses {
        let decrypted_shares = private_vote_committee_data_manager
            .decrypt_tally(&vote_plan_status.clone().into())
            .unwrap();

        for vote_plan in &vote_plans {
            if vote_plan.to_id().to_string() == vote_plan_status.id.to_string() {
                mempool_check.push(
                    transaction_sender
                        .send_private_vote_tally(
                            &mut voters[0],
                            vote_plan,
                            decrypted_shares.clone(),
                            &jormungandr,
                        )
                        .unwrap(),
                );
            }
        }
    }

    FragmentVerifier::wait_and_verify_all_are_in_block(
        Duration::from_secs(2),
        mempool_check,
        &jormungandr,
    )
    .unwrap();

    let query_response = explorer
        .vote_plans(vote_plans_limit)
        .expect("vote plan transaction not found");

    assert!(
        query_response.errors.is_none(),
        "{:?}",
        query_response.errors.unwrap()
    );

    let all_vote_plans_response = query_response.data.unwrap().tip.all_vote_plans;
    let all_vote_plans = all_vote_plans_response.edges;
    let vote_plan_statuses = jormungandr.rest().vote_plan_statuses().unwrap();
    assert_eq!(
        all_vote_plans_response.total_count,
        vote_plan_statuses.len() as i64
    );

    ExplorerVerifier::assert_all_vote_plans(
        all_vote_plans,
        vote_plan_statuses,
        vote_plans_proposal_votes.clone(),
    );

    //4. Tally end
    wait_for_date(
        vote_plans.first().unwrap().committee_end().into(),
        jormungandr.rest(),
    );

    let query_response = explorer
        .vote_plans(vote_plans_limit)
        .expect("vote plan transaction not found");

    assert!(
        query_response.errors.is_none(),
        "{:?}",
        query_response.errors.unwrap()
    );

    let all_vote_plans_response = query_response.data.unwrap().tip.all_vote_plans;
    let all_vote_plans = all_vote_plans_response.edges;
    let vote_plan_statuses = jormungandr.rest().vote_plan_statuses().unwrap();
    assert_eq!(
        all_vote_plans_response.total_count,
        vote_plan_statuses.len() as i64
    );

    ExplorerVerifier::assert_all_vote_plans(
        all_vote_plans,
        vote_plan_statuses,
        vote_plans_proposal_votes.clone(),
    );
}<|MERGE_RESOLUTION|>--- conflicted
+++ resolved
@@ -748,17 +748,6 @@
     let mut vote_plans_cert = Vec::new();
 
     for vote_plan in &vote_plans {
-<<<<<<< HEAD
-        let vote_plan_cert = vote_plan_cert(
-            &voters[0],
-            chain_impl_mockchain::block::BlockDate {
-                epoch: 1,
-                slot_id: 0,
-            },
-            vote_plan,
-        )
-        .into();
-=======
         let vote_plan_cert = Initial::Cert(
             vote_plan_cert(
                 &voters[0],
@@ -770,7 +759,6 @@
             )
             .into(),
         );
->>>>>>> 0d596aa2
         vote_plans_cert.push(vote_plan_cert);
     }
 
@@ -1083,17 +1071,6 @@
     let mut vote_plans_cert = Vec::new();
 
     for vote_plan in &vote_plans {
-<<<<<<< HEAD
-        let vote_plan_cert = vote_plan_cert(
-            &voters[0],
-            chain_impl_mockchain::block::BlockDate {
-                epoch: 1,
-                slot_id: 0,
-            },
-            vote_plan,
-        )
-        .into();
-=======
         let vote_plan_cert = Initial::Cert(
             vote_plan_cert(
                 &voters[0],
@@ -1105,7 +1082,6 @@
             )
             .into(),
         );
->>>>>>> 0d596aa2
         vote_plans_cert.push(vote_plan_cert);
     }
 
