# Build scripts for Catalyst-Core
# This file is built with `cargo make` see: 
#  <https://github.com/sagiegurari/cargo-make>
extend = [
    { path = "Makefiles/prereqs.toml"  },
<<<<<<< HEAD
    { path = "Makefiles/docs.toml"  },
    { path = "Makefiles/db.toml"  },    

=======
    { path = "Makefiles/docker.toml"  },
    { path = "Makefiles/docs.toml"  }
>>>>>>> 0a29fceb
]

[config]
min_version = "0.36.3"

# env vars common to all profiles
[env]

# env vars specific to a development build profile
[env.development]

# env vars specific to a production build profile
[env.production]


# TODO: Replace install-all.sh with this tool (if it makes sense).<|MERGE_RESOLUTION|>--- conflicted
+++ resolved
@@ -1,16 +1,11 @@
 # Build scripts for Catalyst-Core
-# This file is built with `cargo make` see: 
+# This file is built with `cargo make` see:
 #  <https://github.com/sagiegurari/cargo-make>
 extend = [
     { path = "Makefiles/prereqs.toml"  },
-<<<<<<< HEAD
     { path = "Makefiles/docs.toml"  },
-    { path = "Makefiles/db.toml"  },    
-
-=======
-    { path = "Makefiles/docker.toml"  },
-    { path = "Makefiles/docs.toml"  }
->>>>>>> 0a29fceb
+    { path = "Makefiles/db.toml"  },
+    { path = "Makefiles/docker.toml"  }
 ]
 
 [config]
