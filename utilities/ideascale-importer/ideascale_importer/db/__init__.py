--- conflicted
+++ resolved
@@ -14,11 +14,7 @@
 M = TypeVar("M", bound=Model)
 
 
-<<<<<<< HEAD
-async def insert_many(conn: asyncpg.Connection, models: List[M], returning: Optional[str] = None) -> List[Any]:
-=======
 async def insert_many(conn: asyncpg.Connection, models: List[M]) -> List[M]:
->>>>>>> 348ba6cd
     """Batch inserts all models."""
     if len(models) == 0:
         return []
@@ -31,20 +27,13 @@
     # Creates a list for the placeholders for value params, e.g. ["($1, $2, $3)", "($4, $5, $6)"]
     val_nums = []
     for i in range(0, len(vals)):
-<<<<<<< HEAD
-        nums = range(i * len(cols) + 1, (i + 1) * len(cols) + 1)
-=======
         nums = range(i * len(insert_cols) + 1, (i + 1) * len(insert_cols) + 1)
->>>>>>> 348ba6cd
         nums_str = ",".join(map(lambda x: f"${x}", nums))
         val_nums.append(f"({nums_str})")
 
     val_nums_str = ",".join(val_nums)
     cols_str = ",".join(cols)
-<<<<<<< HEAD
-=======
     insert_cols_str = ",".join(insert_cols)
->>>>>>> 348ba6cd
 
     flat_vals = [v for vs in vals for v in vs]
 
@@ -57,32 +46,19 @@
 async def insert(conn: asyncpg.Connection, model: Model) -> Any:
     """Insert a single model.
 
-<<<<<<< HEAD
-async def insert(conn: asyncpg.Connection, model: Model, returning: Optional[str] = None) -> Any:
-    """Insert a single model.
-
-    If returning is not None, returns the value of that column.
-    """
-    ret = await insert_many(conn, [model], returning)
-=======
     If returning is not None, returns the value of that column.
     """
     ret = await insert_many(conn, [model])
->>>>>>> 348ba6cd
     if len(ret) > 0:
         return ret[0]
     return None
 
 
 async def upsert_many(
-<<<<<<< HEAD
-    conn: asyncpg.Connection, models: List[M], conflict_cols: List[str], returning: Optional[str] = None
-=======
     conn: asyncpg.Connection,
     models: List[M],
     conflict_cols: List[str],
     exclude_update_cols: List[str] = [],
->>>>>>> 348ba6cd
 ) -> List[Any]:
     """Batch upserts models of the same type.
 
@@ -100,20 +76,13 @@
     # Creates a list for the placeholders for value params, e.g. ["($1, $2, $3)", "($4, $5, $6)"]
     val_nums = []
     for i in range(0, len(vals)):
-<<<<<<< HEAD
-        nums = range(i * len(cols) + 1, (i + 1) * len(cols) + 1)
-=======
         nums = range(i * len(insert_cols) + 1, (i + 1) * len(insert_cols) + 1)
->>>>>>> 348ba6cd
         nums_str = ",".join(map(lambda x: f"${x}", nums))
         val_nums.append(f"({nums_str})")
 
     val_nums_str = ",".join(val_nums)
     cols_str = ",".join(cols)
-<<<<<<< HEAD
-=======
     insert_cols_str = ",".join(insert_cols)
->>>>>>> 348ba6cd
 
     flat_vals = [v for vs in vals for v in vs]
 
@@ -132,9 +101,6 @@
 
     return [models[0].__class__(**record) for record in result]
 
-<<<<<<< HEAD
-async def upsert(conn: asyncpg.Connection, model: Model, conflict_cols: List[str], returning: Optional[str] = None):
-=======
 
 async def upsert(
     conn: asyncpg.Connection,
@@ -142,17 +108,12 @@
     conflict_cols: List[str],
     exclude_update_cols: List[str] = [],
 ):
->>>>>>> 348ba6cd
     """Upsert a single model.
 
     conflict_cols is a list of columns that are used to determine whether a row should be updated or inserted.
     If returning is not None, returns the value of that column.
     """
-<<<<<<< HEAD
-    ret = await upsert_many(conn, [model], conflict_cols, returning)
-=======
     ret = await upsert_many(conn, [model], conflict_cols, exclude_update_cols)
->>>>>>> 348ba6cd
     if len(ret) > 0:
         return ret[0]
     return None
@@ -172,18 +133,10 @@
 
 class VoteOptionsNotFound(Exception):
     """Raised when a vote option is not found."""
-<<<<<<< HEAD
-=======
-
-    ...
->>>>>>> 348ba6cd
 
     ...
 
-<<<<<<< HEAD
 
-=======
->>>>>>> 348ba6cd
 async def get_vote_options_id(conn: asyncpg.Connection, objective: str) -> int:
     """Get the id of the vote option matching the given objective."""
     row = await conn.fetchrow("SELECT id FROM vote_options WHERE objective = $1", objective)
