use crate::mode::mock::ContextLock;
use tracing::info;
use vit_servicing_station_lib::db::models::funds::Fund;
use warp::{Filter, Rejection, Reply};

pub fn admin_filter(
    context: ContextLock,
) -> impl Filter<Extract = (impl Reply,), Error = Rejection> + Clone {
    let base = warp::path!("admin" / ..);

    let fund_filter = warp::path!("fund" / ..).and(fund_put_filter(context));

<<<<<<< HEAD
    base.and(snapshot_tx_filter.or(fund_filter))
}

pub fn snapshot_update_filter(
    context: ContextLock,
) -> impl Filter<Extract = (impl Reply,), Error = Rejection> + Clone {
    let with_context = warp::any().map(move || context.clone());

    let snapshot_info = warp::path!("snapshot_info" / String)
        .and(warp::put())
        .and(warp::body::json())
        .and(with_context.clone())
        .and_then(put_snapshot_info);

    let raw_snapshot = warp::path!("raw_snapshot" / String)
        .and(warp::put())
        .and(warp::body::json())
        .and(with_context)
        .and_then(put_raw_snapshot);

    snapshot_info.or(raw_snapshot)
}

#[tracing::instrument(skip(context, input), name = "mock admin command received")]
pub async fn put_raw_snapshot(
    tag: String,
    input: RawSnapshotInput,
    context: ContextLock,
) -> Result<impl Reply, Rejection> {
    info!("put raw snapshot");

    let direct_voter = input
        .direct_voters_group
        .unwrap_or_else(|| DEFAULT_DIRECT_VOTER_GROUP.to_owned());
    let representative = input
        .representatives_group
        .unwrap_or_else(|| DEFAULT_REPRESENTATIVE_GROUP.to_owned());
    let assigner = RepsVotersAssigner::new(
        direct_voter,
        representative,
        input.dreps.unwrap_or_default(),
    );
    let snapshot = Snapshot::from_raw_snapshot(
        input.snapshot,
        input.min_stake_threshold,
        input.voting_power_cap,
        &assigner,
    )
    .map_err(|e| HandleError::InternalError(e.to_string()))?
    .to_full_snapshot_info();

    update_from_snapshot_info(tag, snapshot, input.update_timestamp, context).await?;

    Ok(warp::reply())
}

#[tracing::instrument(skip(context, input), name = "mock admin command received")]
pub async fn put_snapshot_info(
    tag: String,
    input: SnapshotInfoInput,
    context: ContextLock,
) -> Result<impl Reply, Rejection> {
    info!("put snapshot");

    Ok(HandlerResult(
        update_from_snapshot_info(tag, input.snapshot, input.update_timestamp, context).await,
    ))
}

#[tracing::instrument(skip(snapshot, context), name = "mock admin command received")]
pub async fn update_from_snapshot_info(
    tag: String,
    snapshot: impl IntoIterator<Item = SnapshotInfo>,
    update_timestamp: i64,
    context: ContextLock,
) -> Result<(), HandleError> {
    info!("update from snapshot info");

    let mut context = context.write().unwrap();
    let state = context.state_mut();
    let voters_mut = state.voters_mut();
    voters_mut.put_snapshot_tag(tag.clone(), update_timestamp);

    let (voters, contributions) = convert_snapshot_to_contrib(tag, snapshot);
    voters_mut.insert_voters(voters);
    voters_mut.insert_contributions(contributions);
    Ok(())
=======
    base.and(fund_filter)
>>>>>>> f595abeb
}

pub fn fund_put_filter(
    context: ContextLock,
) -> impl Filter<Extract = (impl Reply,), Error = Rejection> + Clone {
    let with_context = warp::any().map(move || context.clone());

    warp::path::end()
        .and(warp::put())
        .and(warp::body::json())
        .and(with_context)
        .and_then(put_fund)
}

#[tracing::instrument(skip(context), fields(fund_id = fund.id), name="mock admin command received")]
pub async fn put_fund(fund: Fund, context: ContextLock) -> Result<impl Reply, Rejection> {
    info!("put new fund");

    context
        .write()
        .unwrap()
        .state_mut()
        .vit_mut()
        .funds_mut()
        .push(fund);
    Ok(warp::reply())
}<|MERGE_RESOLUTION|>--- conflicted
+++ resolved
@@ -10,97 +10,7 @@
 
     let fund_filter = warp::path!("fund" / ..).and(fund_put_filter(context));
 
-<<<<<<< HEAD
-    base.and(snapshot_tx_filter.or(fund_filter))
-}
-
-pub fn snapshot_update_filter(
-    context: ContextLock,
-) -> impl Filter<Extract = (impl Reply,), Error = Rejection> + Clone {
-    let with_context = warp::any().map(move || context.clone());
-
-    let snapshot_info = warp::path!("snapshot_info" / String)
-        .and(warp::put())
-        .and(warp::body::json())
-        .and(with_context.clone())
-        .and_then(put_snapshot_info);
-
-    let raw_snapshot = warp::path!("raw_snapshot" / String)
-        .and(warp::put())
-        .and(warp::body::json())
-        .and(with_context)
-        .and_then(put_raw_snapshot);
-
-    snapshot_info.or(raw_snapshot)
-}
-
-#[tracing::instrument(skip(context, input), name = "mock admin command received")]
-pub async fn put_raw_snapshot(
-    tag: String,
-    input: RawSnapshotInput,
-    context: ContextLock,
-) -> Result<impl Reply, Rejection> {
-    info!("put raw snapshot");
-
-    let direct_voter = input
-        .direct_voters_group
-        .unwrap_or_else(|| DEFAULT_DIRECT_VOTER_GROUP.to_owned());
-    let representative = input
-        .representatives_group
-        .unwrap_or_else(|| DEFAULT_REPRESENTATIVE_GROUP.to_owned());
-    let assigner = RepsVotersAssigner::new(
-        direct_voter,
-        representative,
-        input.dreps.unwrap_or_default(),
-    );
-    let snapshot = Snapshot::from_raw_snapshot(
-        input.snapshot,
-        input.min_stake_threshold,
-        input.voting_power_cap,
-        &assigner,
-    )
-    .map_err(|e| HandleError::InternalError(e.to_string()))?
-    .to_full_snapshot_info();
-
-    update_from_snapshot_info(tag, snapshot, input.update_timestamp, context).await?;
-
-    Ok(warp::reply())
-}
-
-#[tracing::instrument(skip(context, input), name = "mock admin command received")]
-pub async fn put_snapshot_info(
-    tag: String,
-    input: SnapshotInfoInput,
-    context: ContextLock,
-) -> Result<impl Reply, Rejection> {
-    info!("put snapshot");
-
-    Ok(HandlerResult(
-        update_from_snapshot_info(tag, input.snapshot, input.update_timestamp, context).await,
-    ))
-}
-
-#[tracing::instrument(skip(snapshot, context), name = "mock admin command received")]
-pub async fn update_from_snapshot_info(
-    tag: String,
-    snapshot: impl IntoIterator<Item = SnapshotInfo>,
-    update_timestamp: i64,
-    context: ContextLock,
-) -> Result<(), HandleError> {
-    info!("update from snapshot info");
-
-    let mut context = context.write().unwrap();
-    let state = context.state_mut();
-    let voters_mut = state.voters_mut();
-    voters_mut.put_snapshot_tag(tag.clone(), update_timestamp);
-
-    let (voters, contributions) = convert_snapshot_to_contrib(tag, snapshot);
-    voters_mut.insert_voters(voters);
-    voters_mut.insert_contributions(contributions);
-    Ok(())
-=======
     base.and(fund_filter)
->>>>>>> f595abeb
 }
 
 pub fn fund_put_filter(
