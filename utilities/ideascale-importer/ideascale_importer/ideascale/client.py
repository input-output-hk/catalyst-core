--- conflicted
+++ resolved
@@ -97,22 +97,12 @@
     DEFAULT_API_URL = "https://cardano.ideascale.com"
 
     def __init__(self, api_token: str, api_url: str = DEFAULT_API_URL):
-<<<<<<< HEAD
-=======
         """Create an IdeaScale API client which connects to the given API URL."""
->>>>>>> fc545589
         self.api_token = api_token
         self.inner = utils.JsonHttpClient(api_url)
 
     async def campaigns(self, group_id: int) -> List[Campaign]:
-<<<<<<< HEAD
-        """
-        Gets all campaigns from the campaign group with the given id.
-        """
-
-=======
         """Get all campaigns from the campaign group with the given id."""
->>>>>>> fc545589
         res = await self._get(f"/a/rest/v1/campaigns/groups/{group_id}")
 
         campaigns: List[Campaign] = []
@@ -130,14 +120,7 @@
         return campaigns
 
     async def campaign_groups(self) -> List[CampaignGroup]:
-<<<<<<< HEAD
-        """
-        Gets all campaign groups.
-        """
-
-=======
         """Get all campaign groups."""
->>>>>>> fc545589
         res = await self._get("/a/rest/v1/campaigns/groups")
 
         campaign_groups: List[CampaignGroup] = []
@@ -148,14 +131,7 @@
         return campaign_groups
 
     async def campaign_ideas(self, campaign_id: int) -> List[Idea]:
-<<<<<<< HEAD
-        """
-        Gets all ideas from the campaign with the given id.
-        """
-
-=======
         """Get all ideas from the campaign with the given id."""
->>>>>>> fc545589
         res = await self._get(f"/a/rest/v1/campaigns/{campaign_id}/ideas")
 
         ideas = []
