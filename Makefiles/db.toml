# Tool needed to run DB migrations.
# See: https://github.com/rust-db/refinery/tree/main/refinery_cli
[tasks.install-refinery-cli]
install_crate = { crate_name = "refinery_cli", binary = "refinery", test_arg = "--help" }

# All the prerequisite tooling needed to work with the DB.
[tasks.install-db-prereqs]
workspace = false
run_task = { name = [
        "install-refinery-cli",
    ], parallel = true }

# Setup the local database ready to run the migrations.
[tasks.local-event-db-init]
workspace = false
category = "db"
script_runner = "@shell"
script = '''
cd ${CARGO_MAKE_WORKSPACE_WORKING_DIRECTORY}/src/event-db
psql -e postgres -f setup/dev-db.sql ${@}
'''

# Run Diesel Migrations, constructing the full up-to-date DB in a local database.
[tasks.run-event-db-migration]
workspace = false
category = "db"
script_runner = "@shell"
script = '''
cd ${CARGO_MAKE_WORKSPACE_WORKING_DIRECTORY}/src/event-db
refinery migrate -c refinery.toml -p ./migrations
'''

[tasks.local-db-test-data-setup]
workspace = false
category = "db"
script_runner = "@shell"
script = '''
cd ${CARGO_MAKE_WORKSPACE_WORKING_DIRECTORY}/src/event-db
psql -U catalyst-event-dev -d CatalystEventDev -f test_data/event_table.sql ${@}
psql -U catalyst-event-dev -d CatalystEventDev -f test_data/snapshot_table.sql ${@}
psql -U catalyst-event-dev -d CatalystEventDev -f test_data/voter_table.sql ${@}
psql -U catalyst-event-dev -d CatalystEventDev -f test_data/contribution_table.sql ${@}
psql -U catalyst-event-dev -d CatalystEventDev -f test_data/goal_table.sql ${@}
psql -U catalyst-event-dev -d CatalystEventDev -f test_data/voting_group_table.sql ${@}
psql -U catalyst-event-dev -d CatalystEventDev -f test_data/objective_table.sql ${@}
'''

# Setup the local database graphql configuration.
[tasks.local-event-db-graphql-init]
workspace = false
category = "db"
script_runner = "@shell"
script = '''
cd ${CARGO_MAKE_WORKSPACE_WORKING_DIRECTORY}/src/event-db
psql -e -U postgres -f setup/graphql-setup.sql
'''


# Setup the local database ready to run the migrations.
[tasks.local-event-db-setup]
workspace = false
category = "db"
dependencies = [
    "local-event-db-init",
<<<<<<< HEAD
    "run-event-db-migration",
    "local-db-test-data-setup"
=======
    "local-event-db-graphql-init",
    "run-event-db-migration"
>>>>>>> fc545589
]


# Run Diesel Migrations, for documentation purposes.
[tasks.run-event-doc-db-migration]
workspace = false
category = "db"
script_runner = "@shell"
script = '''
cd ${CARGO_MAKE_WORKSPACE_WORKING_DIRECTORY}/src/event-db
refinery migrate -c refinery-docs.toml -p ./migrations
'''

# Setup the local database ready to run the migrations.
[tasks.doc-event-db-init]
workspace = false
category = "db"
script_runner = "@shell"
script = '''
cd ${CARGO_MAKE_WORKSPACE_WORKING_DIRECTORY}/src/event-db
psql -e -U postgres -f setup/docs-db.sql
'''

# Setup the local database ready to run the migrations.
[tasks.doc-event-db-setup]
workspace = false
category = "db"
dependencies = [
    "doc-event-db-init",
    "run-event-doc-db-migration"
]<|MERGE_RESOLUTION|>--- conflicted
+++ resolved
@@ -62,13 +62,9 @@
 category = "db"
 dependencies = [
     "local-event-db-init",
-<<<<<<< HEAD
+    "local-event-db-graphql-init",
     "run-event-db-migration",
     "local-db-test-data-setup"
-=======
-    "local-event-db-graphql-init",
-    "run-event-db-migration"
->>>>>>> fc545589
 ]
 
 
