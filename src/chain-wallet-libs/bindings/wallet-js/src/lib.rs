--- conflicted
+++ resolved
@@ -397,14 +397,6 @@
             .ok_or_else(|| JsValue::from_str("invalid binary format"))
             .map(Self)
     }
-<<<<<<< HEAD
-}
-
-#[wasm_bindgen]
-pub fn symmetric_decrypt(password: &[u8], data: &[u8]) -> Result<Box<[u8]>, JsValue> {
-    symmetric_cipher::decrypt(password, data)
-        .map_err(|e| JsValue::from_str(&format!("decryption failed {}", e)))
-=======
 
     pub fn from_bech32(bech32_str: &str) -> Result<EncryptingVoteKey, JsValue> {
         use bech32::FromBase32;
@@ -424,5 +416,10 @@
                 Self::from_bytes(&bytes)
             })
     }
->>>>>>> 0590b515
+}
+
+#[wasm_bindgen]
+pub fn symmetric_decrypt(password: &[u8], data: &[u8]) -> Result<Box<[u8]>, JsValue> {
+    symmetric_cipher::decrypt(password, data)
+        .map_err(|e| JsValue::from_str(&format!("decryption failed {}", e)))
 }