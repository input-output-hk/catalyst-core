# Tool needed to run DB migrations.
# See: https://github.com/rust-db/refinery/tree/main/refinery_cli
[tasks.install-refinery-cli]
install_crate = { crate_name = "refinery_cli", binary = "refinery", test_arg = "--help" }

# All the prerequisite tooling needed to work with the DB.
[tasks.install-db-prereqs]
workspace = false
run_task = { name = [
        "install-refinery-cli",
    ], parallel = true }

# Setup the local database ready to run the migrations.
[tasks.local-event-db-init]
workspace = false
category = "db"
script_runner = "@shell"
script = '''
cd ${CARGO_MAKE_WORKSPACE_WORKING_DIRECTORY}/src/event-db
psql -e -U postgres -f setup/dev-db.sql ${@}
'''

# Run Diesel Migrations, constructing the full up-to-date DB in a local database.
[tasks.run-event-db-migration]
workspace = false
category = "db"
script_runner = "@shell"
script = '''
cd ${CARGO_MAKE_WORKSPACE_WORKING_DIRECTORY}/src/event-db
refinery migrate -c refinery.toml -p ./migrations
'''

[tasks.local-db-test-data-setup]
workspace = false
category = "db"
script_runner = "@shell"
script = '''
cd ${CARGO_MAKE_WORKSPACE_WORKING_DIRECTORY}/src/event-db
psql -U catalyst-event-dev -d CatalystEventDev -f test_data/event_table.sql ${@}
psql -U catalyst-event-dev -d CatalystEventDev -f test_data/snapshot_table.sql ${@}
psql -U catalyst-event-dev -d CatalystEventDev -f test_data/voter_table.sql ${@}
psql -U catalyst-event-dev -d CatalystEventDev -f test_data/contribution_table.sql ${@}
psql -U catalyst-event-dev -d CatalystEventDev -f test_data/goal_table.sql ${@}
psql -U catalyst-event-dev -d CatalystEventDev -f test_data/voting_group_table.sql ${@}
psql -U catalyst-event-dev -d CatalystEventDev -f test_data/objective_table.sql ${@}
'''

<<<<<<< HEAD
[tasks.local-db-historic-data-setup]
=======
# Setup the local database graphql configuration.
[tasks.local-event-db-graphql-init]
>>>>>>> b0420963
workspace = false
category = "db"
script_runner = "@shell"
script = '''
cd ${CARGO_MAKE_WORKSPACE_WORKING_DIRECTORY}/src/event-db
<<<<<<< HEAD
psql -U catalyst-event-dev -d CatalystEventDev -f historic_data/fund_0.sql ${@}
psql -U catalyst-event-dev -d CatalystEventDev -f historic_data/fund_1.sql ${@}
psql -U catalyst-event-dev -d CatalystEventDev -f historic_data/fund_2.sql ${@}
=======
psql -e -U postgres -f setup/graphql-setup.sql ${@}
>>>>>>> b0420963
'''


# Setup the local database ready to run the migrations.
[tasks.local-event-db-setup]
workspace = false
category = "db"
dependencies = [
    "local-event-db-init",
    "local-event-db-graphql-init",
    "run-event-db-migration",
    "local-db-test-data-setup",
    "run-event-db-migration",
<<<<<<< HEAD
    "local-db-test-data-setup",
    "local-db-historic-data-setup"
=======
    "local-event-db-graphql-init"
>>>>>>> b0420963
]


# Run Diesel Migrations, for documentation purposes.
[tasks.run-event-doc-db-migration]
workspace = false
category = "db"
script_runner = "@shell"
script = '''
cd ${CARGO_MAKE_WORKSPACE_WORKING_DIRECTORY}/src/event-db
refinery migrate -c refinery-docs.toml -p ./migrations
'''

# Setup the local database ready to run the migrations.
[tasks.doc-event-db-init]
workspace = false
category = "db"
script_runner = "@shell"
script = '''
cd ${CARGO_MAKE_WORKSPACE_WORKING_DIRECTORY}/src/event-db
psql -e -U postgres -f setup/docs-db.sql ${@}
'''

# Setup the local database ready to run the migrations.
[tasks.doc-event-db-setup]
workspace = false
category = "db"
dependencies = [
    "doc-event-db-init",
    "run-event-doc-db-migration"
]<|MERGE_RESOLUTION|>--- conflicted
+++ resolved
@@ -45,26 +45,28 @@
 psql -U catalyst-event-dev -d CatalystEventDev -f test_data/objective_table.sql ${@}
 '''
 
-<<<<<<< HEAD
+# Install historic data for past events
 [tasks.local-db-historic-data-setup]
-=======
-# Setup the local database graphql configuration.
-[tasks.local-event-db-graphql-init]
->>>>>>> b0420963
 workspace = false
 category = "db"
 script_runner = "@shell"
 script = '''
 cd ${CARGO_MAKE_WORKSPACE_WORKING_DIRECTORY}/src/event-db
-<<<<<<< HEAD
 psql -U catalyst-event-dev -d CatalystEventDev -f historic_data/fund_0.sql ${@}
 psql -U catalyst-event-dev -d CatalystEventDev -f historic_data/fund_1.sql ${@}
 psql -U catalyst-event-dev -d CatalystEventDev -f historic_data/fund_2.sql ${@}
-=======
-psql -e -U postgres -f setup/graphql-setup.sql ${@}
->>>>>>> b0420963
 '''
 
+
+# Setup the local database graphql configuration.
+[tasks.local-event-db-graphql-init]
+workspace = false
+category = "db"
+script_runner = "@shell"
+script = '''
+cd ${CARGO_MAKE_WORKSPACE_WORKING_DIRECTORY}/src/event-db
+psql -e -U postgres -f setup/graphql-setup.sql ${@}
+'''
 
 # Setup the local database ready to run the migrations.
 [tasks.local-event-db-setup]
@@ -75,13 +77,8 @@
     "local-event-db-graphql-init",
     "run-event-db-migration",
     "local-db-test-data-setup",
-    "run-event-db-migration",
-<<<<<<< HEAD
-    "local-db-test-data-setup",
-    "local-db-historic-data-setup"
-=======
+    "local-db-historic-data-setup",
     "local-event-db-graphql-init"
->>>>>>> b0420963
 ]
 
 
