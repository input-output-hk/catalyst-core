<<<<<<< HEAD
=======
//! Mocking the Jormungandr Node for the Webbased Voting App Testing.
>>>>>>> 77185a17
use crate::legacy_service::types::jorm_mock::{
    AccountId, AccountVote, Fragment, FragmentId, FragmentsProcessingSummary, ProposalIndex,
    Reason, RejectedInfo, VotePlanId, DEFAULT_POOL_NUMBER,
};
use chain_impl_mockchain::transaction::InputEnum;
use std::{
    collections::{HashMap, HashSet},
    hash::Hash,
    time::{Duration, Instant},
};

#[derive(Clone, Debug)]
pub struct TimedType<T> {
    pub value: T,
    time: Instant,
}

impl<T: Hash> Hash for TimedType<T> {
    fn hash<H: std::hash::Hasher>(&self, state: &mut H) {
        self.value.hash(state);
    }
}

impl<T: PartialEq> PartialEq for TimedType<T> {
    fn eq(&self, other: &Self) -> bool {
        self.value.eq(&other.value)
    }
}

impl<T: Eq> Eq for TimedType<T> {}

impl<T> TimedType<T> {
    pub fn new(value: T) -> Self {
        Self {
            value,
            time: Instant::now(),
        }
    }

    pub fn check_elapsed_time(&self, duration: Duration) -> bool {
        self.time.elapsed() >= duration
    }
}

type AccountVotes = HashMap<AccountId, HashMap<VotePlanId, HashSet<TimedType<ProposalIndex>>>>;

pub struct JormState {
    account_votes: AccountVotes,
    cleanup_timeout: Duration,
}

impl JormState {
    /// default `cleanup_timeout` value, 10 minutes
    pub const CLEANUP_TIMEOUT: Duration = Duration::from_secs(10 * 60);

    pub fn new(cleanup_timeout: Duration) -> Self {
        Self {
            account_votes: HashMap::new(),
            cleanup_timeout,
        }
    }

    fn add_account_vote(
        &mut self,
        account_id: AccountId,
        vote_plan_id: VotePlanId,
        proposal_index: ProposalIndex,
    ) -> bool {
        let vote_plan = self.account_votes.entry(account_id).or_default();
        let votes = vote_plan.entry(vote_plan_id).or_default();
        votes.insert(TimedType::new(proposal_index))
    }

    fn cleanup_votes(&mut self) {
        self.account_votes.retain(|_, vote_plans| {
            vote_plans.retain(|_, votes| {
                votes.retain(|vote| !vote.check_elapsed_time(self.cleanup_timeout));
                !votes.is_empty()
            });
            !vote_plans.is_empty()
        });
    }

    /// Accepts input fragments with a minimal validation for `VoteCast` fragment.
    ///
    /// - If it is a `VoteCast` fragment it is verified that the transaction contains 1 input and 1 witness,
    /// if it is valid storing account vote into the state.
    ///
    /// - If it is not a `VoteCast` fragment just returns it as accepted without storing and processing anything.
    pub fn accept_fragments(&mut self, fragments: Vec<Fragment>) -> FragmentsProcessingSummary {
        let mut accepted = vec![];
        let mut rejected = vec![];

        for fragment in fragments {
            let id = FragmentId(fragment.hash());

            match &fragment.0 {
                chain_impl_mockchain::fragment::Fragment::VoteCast(tx) => {
                    let tx = tx.as_slice();
                    // we've just verified that this is a valid transaction (i.e. contains 1 input and 1 witness)
                    match tx
                        .inputs()
                        .iter()
                        .map(|input| input.to_enum())
                        .zip(tx.witnesses().iter())
                        .next()
                    {
                        Some((InputEnum::AccountInput(account_id, _), _)) => {
                            match account_id.to_single_account() {
                                Some(account_id) => {
                                    let vote = tx.payload().into_payload();

                                    let account_id = AccountId(account_id.into());
                                    let vote_plan_id = VotePlanId(vote.vote_plan().clone().into());
                                    let proposal_index = ProposalIndex(vote.proposal_index());

                                    if self.add_account_vote(
                                        account_id,
                                        vote_plan_id,
                                        proposal_index,
                                    ) {
                                        accepted.push(id);
                                    } else {
                                        rejected.push(RejectedInfo {
                                            id,
                                            pool_number: DEFAULT_POOL_NUMBER,
                                            reason: Reason::FragmentAlreadyInLog,
                                        })
                                    }
                                }
                                None => rejected.push(RejectedInfo {
                                    id,
                                    pool_number: DEFAULT_POOL_NUMBER,
                                    reason: Reason::FragmentInvalid,
                                }),
                            }
                        }
                        _ => rejected.push(RejectedInfo {
                            id,
                            pool_number: DEFAULT_POOL_NUMBER,
                            reason: Reason::FragmentInvalid,
                        }),
                    }
                }
                _ => accepted.push(id),
            }
        }

        FragmentsProcessingSummary { accepted, rejected }
    }

    pub fn get_account_votes(&mut self, account_id: &AccountId) -> Vec<AccountVote> {
        self.cleanup_votes();

        match self.account_votes.get(account_id) {
            Some(vote_plans) => vote_plans
                .clone()
                .into_iter()
                .map(|(vote_plan_id, votes)| AccountVote {
                    vote_plan_id,
                    votes: votes.into_iter().map(|vote| vote.value).collect(),
                })
                .collect(),
            None => vec![],
        }
    }
}

#[cfg(test)]
mod tests {
    use super::*;
    use chain_impl_mockchain::key::AccountPublicKey;
    use quickcheck_macros::quickcheck;
    use std::str::FromStr;

    #[test]
    fn timed_type_test() {
        let val = TimedType::new(1);

        assert_eq!(val.value, 1);

        let duration = Duration::from_secs(5);
        assert!(!val.check_elapsed_time(duration));
        std::thread::sleep(duration);
        assert!(val.check_elapsed_time(duration));
    }

    #[quickcheck]
    fn accept_fragments_test(
        f1: chain_impl_mockchain::fragment::Fragment,
        f2: chain_impl_mockchain::fragment::Fragment,
        f3: chain_impl_mockchain::fragment::Fragment,
    ) {
        let fragments = vec![f1, f2, f3];

        let mut state = JormState::new(JormState::CLEANUP_TIMEOUT);

        let res = state.accept_fragments(
            fragments
                .clone()
                .into_iter()
                .map(Fragment)
                .collect::<Vec<_>>(),
        );

        assert_eq!(res.accepted.len() + res.rejected.len(), fragments.len());
    }

    #[test]
    fn account_votes_test() {
        let mut state = JormState::new(JormState::CLEANUP_TIMEOUT);

        let account_id = AccountId(
            AccountPublicKey::from_str("0000000000000000000000000000000000000000").unwrap(),
        );
        let vote_plan_id = VotePlanId(
            jormungandr_lib::interfaces::VotePlanId::from_hex(
                "0000000000000000000000000000000000000000000000000000000000000000",
            )
            .unwrap(),
        );
        let proposal_index = ProposalIndex(1);

        assert!(state.add_account_vote(
            account_id.clone(),
            vote_plan_id.clone(),
            proposal_index.clone()
        ));
        assert!(!state.add_account_vote(
            account_id.clone(),
            vote_plan_id.clone(),
            proposal_index.clone()
        ));

        assert_eq!(
            state.get_account_votes(&account_id),
            vec![AccountVote {
                vote_plan_id,
                votes: vec![proposal_index],
            }]
        );
        assert_eq!(
            state.get_account_votes(&AccountId(
                AccountPublicKey::from_str("0000000000000000000000000000000000000001").unwrap(),
            )),
            vec![]
        );
    }

    #[test]
    fn cleanup_votes_test() {
        let duration = Duration::from_secs(5);
        let mut state = JormState::new(duration);

        let account_id = AccountId(
            AccountPublicKey::from_str("0000000000000000000000000000000000000000").unwrap(),
        );
        let vote_plan_id = VotePlanId(
            jormungandr_lib::interfaces::VotePlanId::from_hex(
                "0000000000000000000000000000000000000000000000000000000000000000",
            )
            .unwrap(),
        );
        let proposal_index = ProposalIndex(1);
        assert!(state.add_account_vote(account_id.clone(), vote_plan_id, proposal_index));

        assert!(!state.get_account_votes(&account_id).is_empty());

        std::thread::sleep(duration);
        assert!(state.get_account_votes(&account_id).is_empty());
    }
}<|MERGE_RESOLUTION|>--- conflicted
+++ resolved
@@ -1,7 +1,4 @@
-<<<<<<< HEAD
-=======
 //! Mocking the Jormungandr Node for the Webbased Voting App Testing.
->>>>>>> 77185a17
 use crate::legacy_service::types::jorm_mock::{
     AccountId, AccountVote, Fragment, FragmentId, FragmentsProcessingSummary, ProposalIndex,
     Reason, RejectedInfo, VotePlanId, DEFAULT_POOL_NUMBER,
