--- conflicted
+++ resolved
@@ -10,14 +10,10 @@
 pub mod utils;
 pub mod vca_reviews;
 pub mod vote_check;
+pub mod http;
 
-<<<<<<< HEAD
-pub mod http;
-=======
-pub mod http;
 #[cfg(feature = "test-api")]
 pub mod testing;
 
 #[macro_use]
-extern crate tracing;
->>>>>>> 21853b35
+extern crate tracing;