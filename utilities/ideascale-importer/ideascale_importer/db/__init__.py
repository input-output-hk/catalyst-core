import json
import asyncpg
import dataclasses
from typing import Any, List, Optional, TypeVar

from .models import Model, Contribution, Voter


M = TypeVar("M", bound=Model)


async def insert_many(conn: asyncpg.Connection, models: List[M], returning: Optional[str] = None) -> List[Any]:
    """
    Batch inserts all models.
    """

    if len(models) == 0:
        return []

    # Extract field names and values for each field in each model
    cols = [field.name for field in dataclasses.fields(models[0])]
    vals = [[getattr(m, f) for f in cols] for m in models]

    # Creates a list for the placeholders for value params, e.g. ["($1, $2, $3)", "($4, $5, $6)"]
    val_nums = []
    for i in range(0, len(vals)):
        nums = range(i * len(cols) + 1, (i + 1) * len(cols) + 1)
        nums_str = ",".join(map(lambda x: f"${x}", nums))
        val_nums.append(f"({nums_str})")

    val_nums_str = ",".join(val_nums)
    cols_str = ",".join(cols)

    flat_vals = [v for vs in vals for v in vs]

    stmt_template = f"INSERT INTO {models[0].table()} ({cols_str}) VALUES {val_nums_str}"

    if returning is None:
        await conn.execute(stmt_template, *flat_vals)
        return []
    else:
        stmt_template += f" RETURNING {returning}"
        ret = await conn.fetch(stmt_template, *flat_vals)
        return [record[returning] for record in ret]


async def insert(conn: asyncpg.Connection, model: Model, returning: Optional[str] = None) -> Any:
    ret = await insert_many(conn, [model], returning)
    if len(ret) > 0:
        return ret[0]
    return None


async def upsert_many(
<<<<<<< HEAD
    conn: asyncpg.Connection,
    models: List[M],
    conflict_cols: List[str],
    exclude_update_cols: List[str] = [],
    returning: Optional[str] = None
=======
    conn: asyncpg.Connection, models: List[M], conflict_cols: List[str], returning: Optional[str] = None
>>>>>>> e47619a2
) -> List[Any]:
    if len(models) == 0:
        return []

    # Extract field names and values for each field in each model
    cols = [field.name for field in dataclasses.fields(models[0])]
    vals = [[getattr(m, f) for f in cols] for m in models]

    # Creates a list for the placeholders for value params, e.g. ["($1, $2, $3)", "($4, $5, $6)"]
    val_nums = []
    for i in range(0, len(vals)):
        nums = range(i * len(cols) + 1, (i + 1) * len(cols) + 1)
        nums_str = ",".join(map(lambda x: f"${x}", nums))
        val_nums.append(f"({nums_str})")

    val_nums_str = ",".join(val_nums)
    cols_str = ",".join(cols)

    flat_vals = [v for vs in vals for v in vs]

    conflict_cols_str = ",".join(conflict_cols)
    do_update_set_str = ",".join([f"{col} = EXCLUDED.{col}" for col in cols if col not in exclude_update_cols])

    stmt_template = f"""
        INSERT INTO {models[0].table()} ({cols_str}) VALUES {val_nums_str}
        ON CONFLICT ({conflict_cols_str})
        DO UPDATE
        SET {do_update_set_str}
    """.strip()

    if returning is None:
        await conn.execute(stmt_template, *flat_vals)
        return []
    else:
        stmt_template += f" RETURNING {returning}"
        ret = await conn.fetch(stmt_template, *flat_vals)
        return [record[returning] for record in ret]


<<<<<<< HEAD
async def upsert(conn: asyncpg.Connection,
                 model: Model,
                 conflict_cols: List[str],
                 exclude_update_cols: List[str] = [],
                 returning: Optional[str] = None):
    ret = await upsert_many(conn, [model], conflict_cols, exclude_update_cols, returning)
=======
async def upsert(conn: asyncpg.Connection, model: Model, conflict_cols: List[str], returning: Optional[str] = None):
    ret = await upsert_many(conn, [model], conflict_cols, returning)
>>>>>>> e47619a2
    if len(ret) > 0:
        return ret[0]
    return None


async def delete_snapshot_data(conn, snapshot_id: int):
    await conn.execute(f"DELETE FROM {Contribution.table()} WHERE snapshot_id = $1", snapshot_id)
    await conn.execute(f"DELETE FROM {Voter.table()} WHERE snapshot_id = $1", snapshot_id)


async def event_exists(conn: asyncpg.Connection, id: int) -> bool:
    """
    Checks whether a event exists with the given id.
    """

    row = await conn.fetchrow("SELECT row_id FROM event WHERE row_id = $1", id)
    return row is not None


class VoteOptionsNotFound(Exception):
    ...


async def get_vote_options_id(conn: asyncpg.Connection, challenge: str) -> int:
    """
    Gets the id of the vote option matching the given challenge.
    """

    row = await conn.fetchrow("SELECT id FROM vote_options WHERE challenge = $1", challenge)
    if row is None:
        raise VoteOptionsNotFound()
    return row["id"]


async def connect(url: str) -> asyncpg.Connection:
    conn = await asyncpg.connect(url)
    await conn.set_type_codec("jsonb", encoder=json.dumps, decoder=json.loads, schema="pg_catalog")
    return conn<|MERGE_RESOLUTION|>--- conflicted
+++ resolved
@@ -52,15 +52,11 @@
 
 
 async def upsert_many(
-<<<<<<< HEAD
     conn: asyncpg.Connection,
     models: List[M],
     conflict_cols: List[str],
     exclude_update_cols: List[str] = [],
     returning: Optional[str] = None
-=======
-    conn: asyncpg.Connection, models: List[M], conflict_cols: List[str], returning: Optional[str] = None
->>>>>>> e47619a2
 ) -> List[Any]:
     if len(models) == 0:
         return []
@@ -100,17 +96,12 @@
         return [record[returning] for record in ret]
 
 
-<<<<<<< HEAD
 async def upsert(conn: asyncpg.Connection,
                  model: Model,
                  conflict_cols: List[str],
                  exclude_update_cols: List[str] = [],
                  returning: Optional[str] = None):
     ret = await upsert_many(conn, [model], conflict_cols, exclude_update_cols, returning)
-=======
-async def upsert(conn: asyncpg.Connection, model: Model, conflict_cols: List[str], returning: Optional[str] = None):
-    ret = await upsert_many(conn, [model], conflict_cols, returning)
->>>>>>> e47619a2
     if len(ret) > 0:
         return ret[0]
     return None
