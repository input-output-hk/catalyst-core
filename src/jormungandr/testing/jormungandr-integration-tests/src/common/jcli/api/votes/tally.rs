--- conflicted
+++ resolved
@@ -12,13 +12,14 @@
         Self { tally_command }
     }
 
-    pub fn generate_decryption_share<P: AsRef<Path>, Q: AsRef<Path>>(
+    pub fn decryption_shares<P: AsRef<Path>, Q: AsRef<Path>, S: Into<String>>(
         self,
-        decryption_key: P,
-        encrypted_tally: Q,
+        vote_plan: Q,
+        vote_plan_id: S,
+        member_key: P,
     ) -> String {
         self.tally_command
-            .generate_decryption_share(decryption_key, encrypted_tally)
+            .decryption_shares(vote_plan, vote_plan_id, member_key)
             .build()
             .assert()
             .success()
@@ -26,29 +27,25 @@
             .as_single_line()
     }
 
-    pub fn decrypt_with_shares<P: AsRef<Path>, R: AsRef<Path>>(
+    pub fn decrypt_results<P: AsRef<Path>, R: AsRef<Path>, S: Into<String>>(
         self,
-        encrypted_tally: P,
-<<<<<<< HEAD
-        max_votes: u64,
-=======
-        vote_stake_limit: u64,
->>>>>>> b4e631cd
+        vote_plan: P,
+        vote_plan_id: S,
         shares: R,
         threshold: u32,
     ) -> String {
         self.tally_command
-<<<<<<< HEAD
-            .decrypt_with_shares(encrypted_tally, max_votes, shares, threshold)
-=======
-            .decrypt_with_shares(
-                encrypted_tally,
-                vote_stake_limit,
-                shares,
-                tablesize,
-                threshold,
-            )
->>>>>>> b4e631cd
+            .decrypt_results(vote_plan, vote_plan_id, shares, threshold)
+            .build()
+            .assert()
+            .success()
+            .get_output()
+            .as_lossy_string()
+    }
+
+    pub fn merge_shares<P: AsRef<Path>>(self, shares_to_merge: Vec<P>) -> String {
+        self.tally_command
+            .merge_shares(shares_to_merge)
             .build()
             .assert()
             .success()
