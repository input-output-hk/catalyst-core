--- conflicted
+++ resolved
@@ -1,7 +1,4 @@
-<<<<<<< HEAD
 //! Metrics and Tracing functionality for the API
-=======
->>>>>>> e3197aa8
 use opentelemetry::sdk::{
     export::metrics::aggregation,
     metrics::{
@@ -9,7 +6,6 @@
         processors, selectors,
     },
 };
-<<<<<<< HEAD
 use poem::Route;
 use poem::{
     middleware::{CorsEndpoint, OpenTelemetryMetricsEndpoint},
@@ -64,14 +60,6 @@
     ep: Arc<OpenTelemetryMetricsEndpoint<CorsEndpoint<Route>>>,
     req: Request,
 ) {
-=======
-use poem::{Endpoint, Request, Response};
-use poem_openapi::OperationId;
-use std::sync::Arc;
-
-/// Log all requests, with important tracing data.
-pub async fn log_requests<E: Endpoint + 'static>(ep: Arc<E>, req: Request) -> Response {
->>>>>>> e3197aa8
     let uri = req.uri().clone();
 
     let client_id = anonymous_client_id(&req); // Get the clients anonymous unique id.
@@ -94,7 +82,6 @@
 
     let resp = ep.get_response(req).await;
 
-<<<<<<< HEAD
     // Wall Time taken to execute function, as ms to 3 decimal places.
     // We are OK with the change in precision for this.
     #[allow(clippy::cast_precision_loss)]
@@ -115,14 +102,8 @@
         content = resp.content_type().unwrap_or("Undefined"),
         // size = req.content_length(),  # Nice to know how big a response was.
     );
-=======
-    if let Some(operation_id) = resp.data::<OperationId>() {
-        tracing::debug!("[{}]{}, {}", operation_id, uri, resp.status());
-    } else {
-        tracing::debug!("{}, {}", uri, resp.status());
-    }
+
     resp
->>>>>>> e3197aa8
 }
 
 /// Initialize Prometheus metrics.
