--- conflicted
+++ resolved
@@ -63,10 +63,6 @@
 assert_cmd = "2.0.4"
 predicates = "2.0"
 warp = "0.3"
-<<<<<<< HEAD
-
-=======
->>>>>>> 53bc40e6
 reqwest = { workspace = true }
 
 [dependencies.tracing-subscriber]
