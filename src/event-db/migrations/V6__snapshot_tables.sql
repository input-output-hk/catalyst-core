--- conflicted
+++ resolved
@@ -10,21 +10,6 @@
     last_updated TIMESTAMP NOT NULL,
     last_updated_slotno INTEGER NOT NULL,
 
-<<<<<<< HEAD
-    dbsync_snapshot_cmd          TEXT NULL,
-    dbsync_snapshot_params       JSONB NULL,
-    dbsync_snapshot_data         BYTEA NULL,
-    dbsync_snapshot_error        BYTEA NULL,
-    dbsync_snapshot_unregistered BYTEA NULL,
-
-    drep_data                    BYTEA NULL,
-
-    catalyst_snapshot_cmd        TEXT NULL,
-    catalyst_snapshot_params     JSONB NULL,
-    catalyst_snapshot_data       BYTEA NULL,
-
-    FOREIGN KEY(event) REFERENCES event(row_id)  ON DELETE CASCADE
-=======
     final BOOLEAN NOT NULL,
 
     dbsync_snapshot_cmd          TEXT NULL,
@@ -39,8 +24,7 @@
     catalyst_snapshot_params     JSONB NULL,
     catalyst_snapshot_data       BYTEA NULL,
 
-    FOREIGN KEY(event) REFERENCES event(row_id)
->>>>>>> 348ba6cd
+    FOREIGN KEY(event) REFERENCES event(row_id)  ON DELETE CASCADE
 );
 
 COMMENT ON TABLE snapshot IS
