[workspace]
members = [
  "src/catalyst-toolbox/catalyst-toolbox",
  "src/catalyst-toolbox/snapshot-lib",
  "src/chain-libs/imhamt",
  "src/chain-libs/chain-ser",
  "src/chain-libs/chain-core",
  "src/chain-libs/chain-vote",
  "src/chain-libs/chain-addr",
  "src/chain-libs/chain-time",
  "src/chain-libs/chain-crypto",
  "src/chain-libs/chain-network",
  "src/chain-libs/chain-storage",
  "src/chain-libs/chain-impl-mockchain",
  "src/chain-libs/cardano-legacy-address",
  "src/chain-libs/sparse-array",
  "src/chain-libs/typed-bytes",
  "src/chain-wallet-libs/chain-path-derivation",
  "src/chain-wallet-libs/hdkeygen",
  "src/chain-wallet-libs/wallet",
  "src/chain-wallet-libs/symmetric-cipher",
  "src/chain-wallet-libs/bindings/wallet-c",
  "src/chain-wallet-libs/bindings/wallet-core",
  "src/chain-wallet-libs/bindings/wallet-wasm-js",
  "src/event-db",
  "src/jormungandr/jormungandr-lib",
  "src/jormungandr/jormungandr",
  "src/jormungandr/jcli",
  "src/jormungandr/explorer",
  "src/jormungandr/modules/settings",
  "src/jormungandr/modules/blockchain",
  "src/jormungandr/testing/jormungandr-automation",
  "src/jormungandr/testing/jormungandr-integration-tests",
  "src/jormungandr/testing/loki",
  "src/jormungandr/testing/mjolnir",
  "src/jormungandr/testing/hersir",
  "src/jormungandr/testing/thor",
  "src/jortestkit",
  "src/vit-servicing-station/vit-servicing-station-cli",
  "src/vit-servicing-station/vit-servicing-station-lib",
  "src/vit-servicing-station/vit-servicing-station-server",
  "src/vit-servicing-station/vit-servicing-station-tests",
  "src/vit-testing/iapyx",
  "src/vit-testing/vitup",
  "src/vit-testing/valgrind",
  "src/vit-testing/integration-tests",
  "src/vit-testing/mainnet-tools",
  "src/vit-testing/mainnet-lib",
  "src/vit-testing/snapshot-trigger-service",
  "src/vit-testing/signals-handler",
  "src/vit-testing/scheduler-service-lib",
  "src/voting-tools-rs",
]

[workspace.dependencies]
uuid = { version = "1", features = ["v4", "serde"] }
# we use this branch because it uses v1 of `itoa`, but the latest crates.io release doesn't
csv = { git = "https://github.com/BurntSushi/rust-csv" }
hex = "0.4"
cfg-if = "1"
proptest = "1.1"


# representing byte buffers while being generic over serde implementations
bytekind = "0.1.7"

# provides `NonEmpty` which is like a `Vec` but guarantees it is non-empty
nonempty = { version = "0.8", features = ["serialize"] }

# type-system protection against acidentally using unvalidated data
validity = "0.3.1"

# Observability tools to instrument, generate, collect, and export telemetry data.
opentelemetry = { version = "0.18", features = ["rt-tokio"] }
opentelemetry-otlp = "0.11.0"
opentelemetry-semantic-conventions = "0.10.0"

# Framework for instrumenting Rust programs to collect structured, event-based diagnostic information.
tracing = "0.1.37"
tracing-appender = "0.2.2"
tracing-futures = "0.2.5"
tracing-subscriber = "0.3.16"
tracing-opentelemetry = "0.18.0"
tracing-test = "0.2.3"

# small utility crate for nice table printout for variuos cmd tools
prettytable-rs = "0.10.0"

# extensions for iterators
itertools = "0.10"

# platform-independenent directory finding (e.g. home_dir() for `/home/<user>` on linux, `C:\Users\<user>` on windows)
dirs = "4"

# graphql-related utilities
graphql_client = "0.12"

# time-related utilities
chrono = { version = "0.4", features = ["serde"] }

# command line argument parsing
clap = { version = "4", features = ["derive", "env", "string"] }
clap_complete = "4"  # shell autocomplete for CLIs

# async traits
async-trait = "0.1.64"

<<<<<<< HEAD
=======
reqwest = { version = "0.11", default-features = false, features = ["blocking", "json", "rustls-tls"] }
warp-reverse-proxy = { version = "0.3", default-features = false, features = ["rustls-tls"] }

[patch.crates-io]
cryptoxide = { git = "https://github.com/typed-io/cryptoxide.git" }
>>>>>>> 2e59d6b7
<|MERGE_RESOLUTION|>--- conflicted
+++ resolved
@@ -105,11 +105,8 @@
 # async traits
 async-trait = "0.1.64"
 
-<<<<<<< HEAD
-=======
 reqwest = { version = "0.11", default-features = false, features = ["blocking", "json", "rustls-tls"] }
 warp-reverse-proxy = { version = "0.3", default-features = false, features = ["rustls-tls"] }
 
 [patch.crates-io]
-cryptoxide = { git = "https://github.com/typed-io/cryptoxide.git" }
->>>>>>> 2e59d6b7
+cryptoxide = { git = "https://github.com/typed-io/cryptoxide.git" }