--- conflicted
+++ resolved
@@ -1155,13 +1155,6 @@
           type: string
           format: date-time
           description: Date and time for the latest update to this snapshot information.
-<<<<<<< HEAD
-        dreps:
-          type: object
-          description: dreps represantation in json format
-
-    DelegatorInfo:
-=======
     VoterGroupId:
       title: VoterGroupId
       x-stoplight:
@@ -1177,7 +1170,6 @@
         - rep
       description: Voters Group ID.</br>`direct` = Direct voter.</br>`rep` = Delegated Representative.
     VoterGroup:
->>>>>>> f595abeb
       type: object
       properties:
         id:
