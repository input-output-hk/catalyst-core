[package]
name = "cat-data-service"
version = "0.1.0"
edition = "2021"

# See more keys and their definitions at https://doc.rust-lang.org/cargo/reference/manifest.html

[dependencies]
event-db = { path = "../event-db" }

clap = { workspace = true }
tracing = { workspace = true }
tracing-subscriber = { workspace = true, features = ["fmt", "json"]}

serde = { version = "1.0", features = ["derive"] }
serde_json = { version = "1.0" }
serde_with = { version = "3", features = ["macros"] }

tokio = { version = "1.8", features = ["rt", "macros", "rt-multi-thread"] }
thiserror = { version = "1.0" }
axum = { version = "0.6.9" }
metrics = { version = "0.21.1" }
metrics-exporter-prometheus = { version = "0.12.1" }

tower-http = { version = "0.4", features = ["cors"] }

rust_decimal = {  workspace = true }

chrono = { workspace = true }

jormungandr-lib = { workspace = true, optional = true }
chain-impl-mockchain = { workspace = true, optional = true }

poem = { version = "1.3.57", features = ["opentelemetry", "prometheus"] }
poem-openapi = { version = "3.0.3", features = ["openapi-explorer", "rapidoc", "redoc", "swagger-ui"] }

# Metrics - Poem
opentelemetry-prometheus = { version = "0.13"}
opentelemetry = { workspace = true }

<<<<<<< HEAD
once_cell = { workspace = true }

cryptoxide = { workspace = true }

uuid = { workspace = true }

=======
>>>>>>> e3197aa8
[dev-dependencies]
tower = { version = "0.4", features = ["util"] }
quickcheck = { version = "0.9" }
quickcheck_macros = { version = "0.9" }


[features]
jorm-mock = ["jormungandr-lib", "chain-impl-mockchain/property-test-api"]<|MERGE_RESOLUTION|>--- conflicted
+++ resolved
@@ -38,15 +38,12 @@
 opentelemetry-prometheus = { version = "0.13"}
 opentelemetry = { workspace = true }
 
-<<<<<<< HEAD
 once_cell = { workspace = true }
 
 cryptoxide = { workspace = true }
 
 uuid = { workspace = true }
 
-=======
->>>>>>> e3197aa8
 [dev-dependencies]
 tower = { version = "0.4", features = ["util"] }
 quickcheck = { version = "0.9" }
