# Set the Earthly version to 0.7
VERSION 0.7

# Base target with poetry and system dependencies
builder:
    FROM python:3.11-slim-bullseye

    # Environment variables for python
    ENV PYTHONUNBUFFERED=true
    # Set path to poetry
    ENV PATH=/root/.local/bin:$PATH
    # Install voting-node system dependencies
    RUN apt-get update && \
        apt-get install -y --no-install-recommends \
            curl \
            libpq5 \
            openssh-client \
            build-essential \
            libxml2-dev \
            libxslt-dev \
            zlib1g-dev

    # Install Poetry
    RUN curl -sSL https://install.python-poetry.org | python3 -

    SAVE IMAGE --cache-hint

# Install external python dependencies
install-deps:
    FROM +builder

    # Set the working directory
    WORKDIR /src/services/voting-node

    # Copy the pyproject.toml and poetry.lock files to the container
    COPY pyproject.toml .
    COPY poetry.lock .
    # Install local python dependencies in the expected relative path
    COPY ../../utilities/ideascale-importer+build/src /src/utilities/ideascale-importer
    # Configure poetry
    RUN poetry env use python
    RUN poetry config installer.max-workers 10
    # Install package dependencies without the voting_node package
    RUN poetry install --only main --no-root

    # Copy the voting_node source code
    COPY --dir voting_node README.md ./

    SAVE ARTIFACT .venv .venv
    SAVE IMAGE --cache-hint

# Build for distribution
build:
    FROM +install-deps
    # Build the distribution wheels and save them as artifacts
    RUN poetry export --without-hashes -f requirements.txt --output requirements.txt
<<<<<<< HEAD
    RUN poetry build -f wheel
    RUN mkdir -p /wheels && mv dist/*.whl /wheels && rm -rf dist
=======
    RUN poetry build --no-cache -f wheel
    RUN mkdir -p /wheels && cp dist/*.whl /wheels && rm -rf dist
>>>>>>> 6b47da6b
    SAVE ARTIFACT /src/services/voting-node src
    SAVE ARTIFACT /wheels wheels
    SAVE ARTIFACT requirements.txt
    SAVE IMAGE --cache-hint

# Build for development
build-dev:
    FROM +install-deps
    RUN poetry install
    COPY tests tests
    COPY README.md leader0-schedule.md snapshot-data.md .

    # Copy the rest of the application code to the container
    COPY ../../src/jormungandr/jormungandr+build/jormungandr /app/jormungandr
    COPY ../../src/jormungandr/jcli+build/jcli /app/jcli
    COPY ../../src/catalyst-toolbox/catalyst-toolbox+build/catalyst-toolbox /app/catalyst-toolbox
    COPY ../../src/voting-tools-rs+build/snapshot_tool /app/snapshot_tool

    ENV PATH=/app:$PATH

    SAVE IMAGE --cache-hint

# Run tests
pytest:
    FROM +build-dev
    RUN poetry run pytest -v --doctest-modules

# Generate API docs
pdoc:
    FROM +build-dev
    RUN poetry run pdoc -o /doc ./voting_node
    SAVE ARTIFACT /doc

# Docker image built for distribution and use in production.
docker:
    FROM python:3.11-slim-bullseye
    ARG tag="latest"
    ARG registry

    # Install voting-node system dependencies
    RUN apt-get update && \
        apt-get install -y --no-install-recommends \
        libpq5 \
        openssh-client \
        build-essential \
        libxml2-dev \
        libxslt-dev \
        zlib1g-dev

    ## apt cleanup
    RUN apt-get clean && \
        rm -rf /var/lib/apt/lists/*

    # Copy the rest of the application code to the container
    COPY ../../src/jormungandr/jormungandr+build/jormungandr /app/jormungandr
    COPY ../../src/jormungandr/jcli+build/jcli /app/jcli
    COPY ../../src/catalyst-toolbox/catalyst-toolbox+build/catalyst-toolbox /app/catalyst-toolbox
    COPY ../../src/voting-tools-rs+build/snapshot_tool /app/snapshot_tool

    # Set the working directory
    WORKDIR /app

    # Copy the distribution wheels from the build stage
    COPY +build/wheels /app
    COPY +build/requirements.txt /app
    COPY ../../utilities/ideascale-importer+build/src /src/utilities/ideascale-importer
    # Install the package
    RUN pip3 install --no-cache -r requirements.txt
    RUN pip3 install --no-cache *.whl

    COPY entry.sh /app
    RUN chmod +x /app/entry.sh

    ENV PATH=/app:$PATH

    # Set the default command to run the main script
    ENTRYPOINT ["/app/entry.sh"]

    SAVE IMAGE --push ${registry}voting-node:$tag

# Docker image built for development and testing. Do not use in production.
docker-dev:
    FROM +build-dev

    ENV PATH=/app:$PATH

    CMD poetry run voting-node start

    SAVE IMAGE voting-node:dev-latest

# Save the docker-compose for testing and development
docker-compose:
    FROM scratch
    COPY docker-compose.yml .
    SAVE ARTIFACT docker-compose.yml

# WIP: Run tests using docker-compose services
integration-test:
    FROM earthly/dind:alpine

    COPY +docker-compose/docker-compose.yml .
    WITH DOCKER --compose docker-compose.yml \
                --pull postgres:14 \
                --load migrations:latest=(../../containers/event-db-migrations+docker) \
                --load voting-node:dev-latest=(+docker-dev) \
                --service postgres \
                --service migrations \
                --service leader0
        RUN docker-compose run leader0 echo "<<<INTEGRATION TESTING GOES HERE>>>"
    END<|MERGE_RESOLUTION|>--- conflicted
+++ resolved
@@ -54,13 +54,8 @@
     FROM +install-deps
     # Build the distribution wheels and save them as artifacts
     RUN poetry export --without-hashes -f requirements.txt --output requirements.txt
-<<<<<<< HEAD
-    RUN poetry build -f wheel
-    RUN mkdir -p /wheels && mv dist/*.whl /wheels && rm -rf dist
-=======
     RUN poetry build --no-cache -f wheel
     RUN mkdir -p /wheels && cp dist/*.whl /wheels && rm -rf dist
->>>>>>> 6b47da6b
     SAVE ARTIFACT /src/services/voting-node src
     SAVE ARTIFACT /wheels wheels
     SAVE ARTIFACT requirements.txt
