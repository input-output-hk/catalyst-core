use crate::config::{Configuration, JobParameters, NetworkType};
use crate::Error;
use scheduler_service_lib::JobRunner;
use std::path::PathBuf;
use std::process::Command;

pub struct SnapshotJobRunner(pub Configuration);

impl SnapshotJobRunner {
    fn print_with_password_hidden(&self, command: &Command) {
        let log_command = format!("{:?}", command);
        let pass = format!("--db-pass {}", &self.0.voting_tools.db_pass);
        println!(
            "Running command: {} ",
            log_command.replace(&pass, "--db-pass ***")
        );
    }

    pub fn crate_snapshot_output_file_name(&self, tag: &Option<String>) -> String {
        const SNAPSHOT_FILE: &str = "snapshot.json";

        if let Some(tag) = tag {
            format!("{}_{}", tag, SNAPSHOT_FILE)
        } else {
            SNAPSHOT_FILE.to_string()
        }
    }
}

impl JobRunner<JobParameters, (), Error> for SnapshotJobRunner {
    fn start(&self, request: JobParameters, output_folder: PathBuf) -> Result<Option<()>, Error> {
        let mut command = self.0.voting_tools.command()?;
        if let NetworkType::Testnet(magic) = self.0.voting_tools.network {
            command.arg("--testnet-magic").arg(magic.to_string());
        };

        let output_filename = self.crate_snapshot_output_file_name(&request.tag);

        command
            .arg("--db")
            .arg(&self.0.voting_tools.db)
            .arg("--db-user")
            .arg(&self.0.voting_tools.db_user)
            .arg("--db-pass")
            .arg(&self.0.voting_tools.db_pass)
            .arg("--db-host")
            .arg(&self.0.voting_tools.db_host)
            .arg("--out-file")
            .arg(output_folder.join(output_filename));

        if let Some(slot_no) = request.slot_no {
            command.arg("--slot-no").arg(slot_no.to_string());
        }

<<<<<<< HEAD
        if !self.0.voting_tools.additional_params.is_empty() {
            command.args(&self.0.voting_tools.additional_params);
=======
        if let Some(additional_params) = &self.0.voting_tools.additional_params {
            command.args(additional_params);
>>>>>>> 5777677c
        }

        self.print_with_password_hidden(&command);

        command.spawn()?.wait_with_output()?;
        Ok(Some(()))
    }
}<|MERGE_RESOLUTION|>--- conflicted
+++ resolved
@@ -52,13 +52,8 @@
             command.arg("--slot-no").arg(slot_no.to_string());
         }
 
-<<<<<<< HEAD
-        if !self.0.voting_tools.additional_params.is_empty() {
-            command.args(&self.0.voting_tools.additional_params);
-=======
         if let Some(additional_params) = &self.0.voting_tools.additional_params {
             command.args(additional_params);
->>>>>>> 5777677c
         }
 
         self.print_with_password_hidden(&command);
