[package]
name = "loki"
description = "Loki is a simple command line tool that lets you deploy an adversarial Jormungandr node with a REST interface"
version = "0.1.0"
edition = "2021"

# See more keys and their definitions at https://doc.rust-lang.org/cargo/reference/manifest.html

[dependencies]
chain-addr      = { path = "../../../chain-libs/chain-addr", features = [ "property-test-api" ] }
chain-crypto    = { path = "../../../chain-libs/chain-crypto", features = [ "property-test-api" ] }
chain-core      = { path = "../../../chain-libs/chain-core" }
chain-impl-mockchain = { path = "../../../chain-libs/chain-impl-mockchain" }
jormungandr-automation = { path = "../jormungandr-automation" }
jormungandr-lib = { path = "../../jormungandr-lib" }
thor = {path = "../thor"}
tokio = { version = "1.15", features = ["macros","rt","rt-multi-thread"] }
multiaddr = { package = "parity-multiaddr", version = "0.11" }
serde_yaml = "0.8.23"
serde = { version = "1.0", features = ["derive"] }
clap = { workspace = true }
custom_debug = "0.5"
thiserror = "1.0"
warp = "0.3"
rand = "0.8"
rand_core = "0.6"
<<<<<<< HEAD

=======
>>>>>>> 53bc40e6
reqwest = { workspace = true }<|MERGE_RESOLUTION|>--- conflicted
+++ resolved
@@ -24,8 +24,4 @@
 warp = "0.3"
 rand = "0.8"
 rand_core = "0.6"
-<<<<<<< HEAD
-
-=======
->>>>>>> 53bc40e6
 reqwest = { workspace = true }