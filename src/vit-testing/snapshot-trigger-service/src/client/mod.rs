pub mod args;
<<<<<<< HEAD
pub mod rest;

use crate::client::rest::SnapshotRestClient;
use crate::client::Error::CannotConvertFromOutput;
use crate::config::JobParameters;
use crate::ContextState;
use jormungandr_lib::crypto::account::Identifier;
use jortestkit::prelude::WaitBuilder;
use num_traits::ToPrimitive;
use snapshot_lib::registration::{Delegations as VotingDelegations, VotingRegistration};
use std::fmt::Debug;
use tracing::{debug, instrument};
use voting_tools_rs::{SnapshotEntry, VotingPowerSource, VotingPurpose};

#[instrument(fields(
    snapshot_token = snapshot_token.clone().into(),
    snapshot_address = snapshot_address.clone().into(),
    )
)]
pub fn do_snapshot<S: Into<String> + Debug + Clone, P: Into<String> + Debug + Clone>(
    job_params: JobParameters,
    snapshot_token: S,
    snapshot_address: P,
) -> Result<SnapshotResult, Error> {
    let snapshot_client =
        SnapshotRestClient::new_with_token(snapshot_token.into(), snapshot_address.into());

    let snapshot_job_id = snapshot_client.job_new(job_params.clone()).unwrap();
    let wait = WaitBuilder::new().tries(10).sleep_between_tries(10).build();

    let snapshot_jobs_status =
        snapshot_client.wait_for_job_finish(snapshot_job_id.clone(), wait)?;

    debug!("Snapshot done: {snapshot_jobs_status:?}");
    let snapshot =
        snapshot_client.get_snapshot(snapshot_job_id, job_params.tag.unwrap_or_default())?;

    Ok(SnapshotResult {
        status: snapshot_jobs_status,
        snapshot: read_initials(snapshot)?,
    })
}

pub fn get_snapshot_by_id<Q: Into<String>, S: Into<String>, P: Into<String>>(
    job_id: Q,
    tag: Q,
    snapshot_token: S,
    snapshot_address: P,
) -> Result<SnapshotResult, Error> {
    let snapshot_client =
        SnapshotRestClient::new_with_token(snapshot_token.into(), snapshot_address.into());
    let job_id = job_id.into();

    let snapshot = snapshot_client.get_snapshot(job_id.clone(), tag.into())?;
    let status = snapshot_client.get_status(job_id)?;

    Ok(SnapshotResult {
        status,
        snapshot: read_initials(snapshot)?,
    })
}

pub fn get_snapshot_from_history_by_id<Q: Into<String>, S: Into<String>, P: Into<String>>(
    job_id: Q,
    tag: Q,
    snapshot_token: S,
    snapshot_address: P,
) -> Result<SnapshotResult, Error> {
    let snapshot_client =
        SnapshotRestClient::new_with_token(snapshot_token.into(), snapshot_address.into());
    let job_id = job_id.into();

    let snapshot = snapshot_client.get_snapshot(job_id.clone(), tag.into())?;
    let status = snapshot_client.get_status(job_id)?;

    Ok(SnapshotResult {
        status,
        snapshot: read_initials(snapshot)?,
    })
}

pub fn read_initials<S: Into<String>>(snapshot: S) -> Result<Vec<VotingRegistration>, Error> {
    let snapshot = snapshot.into();
    serde_json::from_str(&snapshot).map_err(Into::into)
}

#[derive(Debug)]
pub struct SnapshotResult {
    status: ContextState,
    snapshot: Vec<VotingRegistration>,
}

impl SnapshotResult {
    pub fn from_outputs(status: ContextState, snapshot: Vec<SnapshotEntry>) -> Result<Self, Error> {
        let mut voting_registrations = vec![];
        for output in snapshot {
            voting_registrations.push(VotingRegistration {
                stake_public_key: output.stake_key.to_string(),
                voting_power: output
                    .voting_power
                    .to_u64()
                    .ok_or_else(|| {
                        CannotConvertFromOutput("cannot extract voting power".to_string())
                    })?
                    .into(),
                reward_address: hex::encode(&output.rewards_address.0),
                delegations: match output.voting_power_source {
                    VotingPowerSource::Direct(legacy) => VotingDelegations::Legacy(
                        Identifier::from_hex(&legacy.to_hex())
                            .map_err(|e| CannotConvertFromOutput(e.to_string()))?,
                    ),
                    VotingPowerSource::Delegated(delegated) => {
                        let mut new = vec![];
                        for (key, weight) in delegated {
                            new.push((
                                Identifier::from_hex(&key.to_hex())
                                    .map_err(|e| CannotConvertFromOutput(e.to_string()))?,
                                weight.to_u32().expect(
                                    "this tool only expects voting powers that fit into a u32",
                                ),
                            ));
                        }
                        VotingDelegations::New(new)
                    }
                },
                voting_purpose: *output.voting_purpose.unwrap_or(VotingPurpose::CATALYST),
            });
        }

        Ok(Self::new(status, voting_registrations))
    }

    pub fn new(status: ContextState, snapshot: Vec<VotingRegistration>) -> Self {
        Self { status, snapshot }
    }

    pub fn assert_status_is_finished(&self) {
        matches!(self.status, ContextState::Finished { .. });
    }

    pub fn status(&self) -> ContextState {
        self.status.clone()
    }

    pub fn registrations(&self) -> &Vec<VotingRegistration> {
        &self.snapshot
    }

    pub fn by_identifier(&self, identifier: &Identifier) -> Option<VotingRegistration> {
        self.registrations()
            .iter()
            .cloned()
            .find(|x| match &x.delegations {
                VotingDelegations::Legacy(id) => id == identifier,
                VotingDelegations::New(_dist) => false,
            })
    }

    pub fn by_delegation(&self, id: &Identifier) -> Result<Option<VotingRegistration>, Error> {
        Ok(self
            .registrations()
            .iter()
            .cloned()
            .find(|reg| match &reg.delegations {
                VotingDelegations::Legacy(delegation) => delegation == id,
                VotingDelegations::New(delegations) => {
                    delegations.iter().any(|(identifier, _)| identifier == id)
                }
            }))
    }

    pub fn contains_voting_key(&self, id: &Identifier) -> Result<bool, Error> {
        Ok(self.by_delegation(id)?.is_some())
    }
}

#[derive(Debug, thiserror::Error)]
pub enum Error {
    #[error(transparent)]
    SerdeError(#[from] serde_json::Error),
    #[error("rest error")]
    ContextError(#[from] crate::context::Error),
    #[error("context error")]
    RestError(#[from] crate::client::rest::Error),
    #[error("rest error")]
    ChainError(#[from] chain_addr::Error),
    #[error(transparent)]
    Config(#[from] crate::config::Error),
    #[error("cannot convert voting registration from voting tools output due to: {0}")]
    CannotConvertFromOutput(String),
}
=======
pub mod rest;
>>>>>>> dba373c4
<|MERGE_RESOLUTION|>--- conflicted
+++ resolved
@@ -1,196 +1,2 @@
 pub mod args;
-<<<<<<< HEAD
-pub mod rest;
-
-use crate::client::rest::SnapshotRestClient;
-use crate::client::Error::CannotConvertFromOutput;
-use crate::config::JobParameters;
-use crate::ContextState;
-use jormungandr_lib::crypto::account::Identifier;
-use jortestkit::prelude::WaitBuilder;
-use num_traits::ToPrimitive;
-use snapshot_lib::registration::{Delegations as VotingDelegations, VotingRegistration};
-use std::fmt::Debug;
-use tracing::{debug, instrument};
-use voting_tools_rs::{SnapshotEntry, VotingPowerSource, VotingPurpose};
-
-#[instrument(fields(
-    snapshot_token = snapshot_token.clone().into(),
-    snapshot_address = snapshot_address.clone().into(),
-    )
-)]
-pub fn do_snapshot<S: Into<String> + Debug + Clone, P: Into<String> + Debug + Clone>(
-    job_params: JobParameters,
-    snapshot_token: S,
-    snapshot_address: P,
-) -> Result<SnapshotResult, Error> {
-    let snapshot_client =
-        SnapshotRestClient::new_with_token(snapshot_token.into(), snapshot_address.into());
-
-    let snapshot_job_id = snapshot_client.job_new(job_params.clone()).unwrap();
-    let wait = WaitBuilder::new().tries(10).sleep_between_tries(10).build();
-
-    let snapshot_jobs_status =
-        snapshot_client.wait_for_job_finish(snapshot_job_id.clone(), wait)?;
-
-    debug!("Snapshot done: {snapshot_jobs_status:?}");
-    let snapshot =
-        snapshot_client.get_snapshot(snapshot_job_id, job_params.tag.unwrap_or_default())?;
-
-    Ok(SnapshotResult {
-        status: snapshot_jobs_status,
-        snapshot: read_initials(snapshot)?,
-    })
-}
-
-pub fn get_snapshot_by_id<Q: Into<String>, S: Into<String>, P: Into<String>>(
-    job_id: Q,
-    tag: Q,
-    snapshot_token: S,
-    snapshot_address: P,
-) -> Result<SnapshotResult, Error> {
-    let snapshot_client =
-        SnapshotRestClient::new_with_token(snapshot_token.into(), snapshot_address.into());
-    let job_id = job_id.into();
-
-    let snapshot = snapshot_client.get_snapshot(job_id.clone(), tag.into())?;
-    let status = snapshot_client.get_status(job_id)?;
-
-    Ok(SnapshotResult {
-        status,
-        snapshot: read_initials(snapshot)?,
-    })
-}
-
-pub fn get_snapshot_from_history_by_id<Q: Into<String>, S: Into<String>, P: Into<String>>(
-    job_id: Q,
-    tag: Q,
-    snapshot_token: S,
-    snapshot_address: P,
-) -> Result<SnapshotResult, Error> {
-    let snapshot_client =
-        SnapshotRestClient::new_with_token(snapshot_token.into(), snapshot_address.into());
-    let job_id = job_id.into();
-
-    let snapshot = snapshot_client.get_snapshot(job_id.clone(), tag.into())?;
-    let status = snapshot_client.get_status(job_id)?;
-
-    Ok(SnapshotResult {
-        status,
-        snapshot: read_initials(snapshot)?,
-    })
-}
-
-pub fn read_initials<S: Into<String>>(snapshot: S) -> Result<Vec<VotingRegistration>, Error> {
-    let snapshot = snapshot.into();
-    serde_json::from_str(&snapshot).map_err(Into::into)
-}
-
-#[derive(Debug)]
-pub struct SnapshotResult {
-    status: ContextState,
-    snapshot: Vec<VotingRegistration>,
-}
-
-impl SnapshotResult {
-    pub fn from_outputs(status: ContextState, snapshot: Vec<SnapshotEntry>) -> Result<Self, Error> {
-        let mut voting_registrations = vec![];
-        for output in snapshot {
-            voting_registrations.push(VotingRegistration {
-                stake_public_key: output.stake_key.to_string(),
-                voting_power: output
-                    .voting_power
-                    .to_u64()
-                    .ok_or_else(|| {
-                        CannotConvertFromOutput("cannot extract voting power".to_string())
-                    })?
-                    .into(),
-                reward_address: hex::encode(&output.rewards_address.0),
-                delegations: match output.voting_power_source {
-                    VotingPowerSource::Direct(legacy) => VotingDelegations::Legacy(
-                        Identifier::from_hex(&legacy.to_hex())
-                            .map_err(|e| CannotConvertFromOutput(e.to_string()))?,
-                    ),
-                    VotingPowerSource::Delegated(delegated) => {
-                        let mut new = vec![];
-                        for (key, weight) in delegated {
-                            new.push((
-                                Identifier::from_hex(&key.to_hex())
-                                    .map_err(|e| CannotConvertFromOutput(e.to_string()))?,
-                                weight.to_u32().expect(
-                                    "this tool only expects voting powers that fit into a u32",
-                                ),
-                            ));
-                        }
-                        VotingDelegations::New(new)
-                    }
-                },
-                voting_purpose: *output.voting_purpose.unwrap_or(VotingPurpose::CATALYST),
-            });
-        }
-
-        Ok(Self::new(status, voting_registrations))
-    }
-
-    pub fn new(status: ContextState, snapshot: Vec<VotingRegistration>) -> Self {
-        Self { status, snapshot }
-    }
-
-    pub fn assert_status_is_finished(&self) {
-        matches!(self.status, ContextState::Finished { .. });
-    }
-
-    pub fn status(&self) -> ContextState {
-        self.status.clone()
-    }
-
-    pub fn registrations(&self) -> &Vec<VotingRegistration> {
-        &self.snapshot
-    }
-
-    pub fn by_identifier(&self, identifier: &Identifier) -> Option<VotingRegistration> {
-        self.registrations()
-            .iter()
-            .cloned()
-            .find(|x| match &x.delegations {
-                VotingDelegations::Legacy(id) => id == identifier,
-                VotingDelegations::New(_dist) => false,
-            })
-    }
-
-    pub fn by_delegation(&self, id: &Identifier) -> Result<Option<VotingRegistration>, Error> {
-        Ok(self
-            .registrations()
-            .iter()
-            .cloned()
-            .find(|reg| match &reg.delegations {
-                VotingDelegations::Legacy(delegation) => delegation == id,
-                VotingDelegations::New(delegations) => {
-                    delegations.iter().any(|(identifier, _)| identifier == id)
-                }
-            }))
-    }
-
-    pub fn contains_voting_key(&self, id: &Identifier) -> Result<bool, Error> {
-        Ok(self.by_delegation(id)?.is_some())
-    }
-}
-
-#[derive(Debug, thiserror::Error)]
-pub enum Error {
-    #[error(transparent)]
-    SerdeError(#[from] serde_json::Error),
-    #[error("rest error")]
-    ContextError(#[from] crate::context::Error),
-    #[error("context error")]
-    RestError(#[from] crate::client::rest::Error),
-    #[error("rest error")]
-    ChainError(#[from] chain_addr::Error),
-    #[error(transparent)]
-    Config(#[from] crate::config::Error),
-    #[error("cannot convert voting registration from voting tools output due to: {0}")]
-    CannotConvertFromOutput(String),
-}
-=======
-pub mod rest;
->>>>>>> dba373c4
+pub mod rest;