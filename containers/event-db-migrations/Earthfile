--- conflicted
+++ resolved
@@ -1,19 +1,7 @@
 VERSION 0.7
 
 build:
-<<<<<<< HEAD
-    # Need these libs to build refinery
-    RUN apk add --no-cache --virtual pcc-libs-dev musl-dev pkgconfig openssl-dev
-=======
     FROM ../../+builder
-
-    # Install dependencies
-    RUN apt-get update && apt-get install -y --no-install-recommends \
-        build-essential \
-        libpcc-dev \
-        libssl-dev \
-        && rm -rf /var/lib/apt/lists/*
->>>>>>> 8515104b
 
     # Build refinery
     RUN cargo install refinery_cli --version 0.8.7 --root .
@@ -25,6 +13,7 @@
     FROM ../../+deployment
     ARG tag="latest"
     ARG registry
+    ARG data="historic"
 
     WORKDIR /eventdb
 
@@ -51,7 +40,12 @@
     # Add migrations
     COPY --dir ../../src/event-db+build/setup ./setup
     COPY --dir ../../src/event-db+build/migrations ./migrations
-    COPY --dir ../../src/event-db+build/historic_data ./historic_data
+    IF [ "$data" = "historic" ]
+        COPY --dir ../../src/event-db+build/historic_data ./historic_data
+    END
+    IF [ "$data" = "test" ]
+        COPY --dir ../../src/event-db+build/test_data ./test_data
+    END
     COPY ../../src/event-db+build/refinery.toml .
 
     VOLUME /eventdb/tmp
@@ -63,33 +57,6 @@
     # Push the container...
     SAVE IMAGE --push ${registry}migrations:$tag
 
-docker-test:
-    # Create image from a fresh alpine
-    FROM alpine:3.17
-    ARG tag="latest"
-    ARG registry
-
-    WORKDIR /eventdb
-
-    # Add the refinery CLI tool
-    COPY +build/refinery .
-    COPY --dir ../../src/event-db+build/setup ./setup
-    COPY --dir ../../src/event-db+build/migrations ./migrations
-    COPY --dir ../../src/event-db+build/test_data ./test_data
-    COPY ../../src/event-db+build/refinery.toml .
-
-    # Add the psql tool.
-    RUN apk --no-cache add postgresql14-client
-
-    VOLUME /eventdb/tmp
-    COPY ./entry.sh .
-    RUN chmod ugo+x ./entry.sh
-
-    ENTRYPOINT ["./entry.sh"]
-
-    # Push the container...
-    SAVE IMAGE --push ${registry}migrations-test:$tag
-
 test:
     WITH DOCKER \
         --load test:latest=+docker
