--- conflicted
+++ resolved
@@ -94,14 +94,8 @@
 
     // Create service addresses to be used during poem migration.
     // Service address is same as official address but +1 to the port.
-<<<<<<< HEAD
     let mut poem_service = service_addr.clone();
     poem_service.set_port(poem_service.port() + 1);
-=======
-    let mut poem_service_addr = *service_addr;
-    poem_service_addr.set_port(poem_service_addr.port() + 1);
-    let poem_app = poem_service::app(&poem_service_addr).with(poem_service::cors_layer());
->>>>>>> e3197aa8
 
     if let Some(metrics_addr) = metrics_addr {
         let service_app = app(state)
@@ -109,44 +103,17 @@
             .route_layer(middleware::from_fn(track_metrics));
         let metrics_app = metrics_app().layer(cors);
 
-        // Create metrics service addresses to be used during poem migration.
-        // Metrics service address is same as official metrics address but +1 to the port.
-        let mut poem_metrics_addr = *metrics_addr;
-        poem_metrics_addr.set_port(poem_metrics_addr.port() + 1);
-        let poem_metrics_app = poem_service::metrics_app().with(poem_service::cors_layer());
-        let peom_service_app = poem_app.with(OpenTelemetryMetrics::new());
-
         tokio::try_join!(
-<<<<<<< HEAD
             run_service(service_app, service_addr, "service"),
             run_service(metrics_app, metrics_addr, "metrics"),
             poem_service::run_service(&poem_service),
-=======
-            run_service(service_app, service_addr, "axum service"),
-            run_service(metrics_app, metrics_addr, "axum metrics"),
-            poem_service::run_service(
-                peom_service_app.into_endpoint(),
-                &poem_service_addr,
-                "poem service"
-            ),
-            poem_service::run_service(
-                poem_metrics_app.into_endpoint(),
-                &poem_metrics_addr,
-                "poem metrics"
-            ),
->>>>>>> e3197aa8
         )?;
     } else {
         let service_app = app(state).layer(cors);
 
         tokio::try_join!(
-<<<<<<< HEAD
             run_service(service_app, service_addr, "service"),
             poem_service::run_service(&poem_service),
-=======
-            run_service(service_app, service_addr, "axum service"),
-            poem_service::run_service(poem_app.into_endpoint(), &poem_service_addr, "poem service"),
->>>>>>> e3197aa8
         )?;
     }
     Ok(())
