--- conflicted
+++ resolved
@@ -1,8 +1,5 @@
-<<<<<<< HEAD
-=======
 """Utility functions and classes."""
 
->>>>>>> fc545589
 from dataclasses import dataclass
 from datetime import datetime
 import sys
@@ -60,10 +57,7 @@
 
 
 async def run_cmd(name: str, cmd: str):
-<<<<<<< HEAD
-=======
     """Run a command."""
->>>>>>> fc545589
     with logger.contextualize(name=name):
         logger.info("Executing command", command_line=cmd)
         p = await asyncio.create_subprocess_shell(
@@ -78,21 +72,11 @@
             raise RunCmdFailed(cmd_name=name, exit_code=p.returncode, stdout=stdout, stderr=stderr)
         else:
             logger.info("Successfully ran command", output=stdout.decode())
-<<<<<<< HEAD
-
-
-@dataclass
-class RequestProgressInfo:
-    """
-    Information about a request's progress.
-    """
-=======
 
 
 @dataclass
 class RequestProgressInfo:
     """Information about a request's progress."""
->>>>>>> fc545589
 
     method: str
     url: str
@@ -104,25 +88,16 @@
     """Observer used for displaying IdeaScale client's requests progresses."""
 
     def __init__(self):
-<<<<<<< HEAD
-        self.inflight_requests: Dict[int, RequestProgressInfo] = {}
-
-    def request_start(self, req_id: int, method: str, url: str):
-=======
         """Initialize a new instance of RequestProgressObserver."""
         self.inflight_requests: Dict[int, RequestProgressInfo] = {}
 
     def request_start(self, req_id: int, method: str, url: str):
         """Register the start of a request."""
->>>>>>> fc545589
         logger.info("Request started", req_id=req_id, method=method, url=url)
         self.inflight_requests[req_id] = RequestProgressInfo(method, url, 0, datetime.now())
 
     def request_progress(self, req_id: int, bytes_received: int):
-<<<<<<< HEAD
-=======
         """Register the progress of a request."""
->>>>>>> fc545589
         info = self.inflight_requests[req_id]
         info.bytes_received += bytes_received
 
@@ -138,10 +113,7 @@
         info.last_update = now
 
     def request_end(self, req_id):
-<<<<<<< HEAD
-=======
         """Register the end of a request."""
->>>>>>> fc545589
         info = self.inflight_requests[req_id]
         logger.info(
             "Request finished",
@@ -227,14 +199,7 @@
 
 
 def logger_formatter(record: "Record") -> str:
-<<<<<<< HEAD
-    """
-    Formatter for Loguru logger.
-    """
-
-=======
     """Formatter for Loguru logger."""
->>>>>>> fc545589
     s = ""
     for k, v in record["extra"].items():
         s += f"<yellow>{k}</yellow>=<cyan>{json.dumps(v)}</cyan> "
@@ -245,19 +210,6 @@
 
 
 def json_logger_formatter(record: "Record") -> str:
-<<<<<<< HEAD
-    """
-    JSON Formatter for Loguru logger.
-    """
-
-    record["extra"]["__json_serialized"] = json.dumps({
-        "timestamp": record["time"].timestamp(),
-        "level": record["level"].name,
-        "message": record["message"],
-        "source": f"{record['file'].path}:{record['line']}",
-        "extra": record["extra"],
-    })
-=======
     """JSON Formatter for Loguru logger."""
     record["extra"]["__json_serialized"] = json.dumps(
         {
@@ -268,20 +220,12 @@
             "extra": record["extra"],
         }
     )
->>>>>>> fc545589
 
     return "{extra[__json_serialized]}\n"
 
 
 def configure_logger(log_level: str, log_format: str):
-<<<<<<< HEAD
-    """
-    Configures Loguru logger.
-    """
-
-=======
     """Configure Loguru logger."""
->>>>>>> fc545589
     formatter = logger_formatter
     if log_format == "json":
         formatter = json_logger_formatter
