{
  "query": "{
      proposals {
        internalId,
        proposalId,
        category {
            categoryId,
            categoryDescription,
        }
        proposalTitle,
        proposalSummary,
<<<<<<< HEAD
        proposalBrief,
=======
>>>>>>> 28ca2772
        proposalPublicKey,
        proposalFunds,
        proposalUrl,
        proposalFilesUrl,
        proposer {
            proposerName,
            proposerEmail,
            proposerUrl,
            proposerRelevantExperience
        }
        chainProposalId,
        chainProposalIndex,
        chainVoteOptions,
        chainVoteplanId,
        chainVoteplanPayload,
        chainVoteEncryptionKey,
        chainVoteStartTime,
        chainVoteEndTime,
        chainCommitteeEndTime,
        fundId
        challengeId
        challengeType
        proposalSolution
        proposalBrief
        proposalImportance
        proposalGoal
        proposalMetrics
      }
  }"
}<|MERGE_RESOLUTION|>--- conflicted
+++ resolved
@@ -9,10 +9,7 @@
         }
         proposalTitle,
         proposalSummary,
-<<<<<<< HEAD
         proposalBrief,
-=======
->>>>>>> 28ca2772
         proposalPublicKey,
         proposalFunds,
         proposalUrl,
