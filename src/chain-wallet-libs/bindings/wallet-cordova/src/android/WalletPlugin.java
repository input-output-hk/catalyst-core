package com.iohk.jormungandrwallet;

import java.util.concurrent.Callable;
import java.util.concurrent.Future;
import java.text.Normalizer;
import java.text.Normalizer.Form;

import com.iohk.jormungandrwallet.Settings;
import com.iohk.jormungandrwallet.Wallet;
import com.iohk.jormungandrwallet.Conversion;
import com.iohk.jormungandrwallet.Proposal;
import com.iohk.jormungandrwallet.SymmetricCipher;

import org.apache.cordova.CallbackContext;
import org.apache.cordova.CordovaInterface;
import org.apache.cordova.CordovaPlugin;
import org.apache.cordova.CordovaWebView;
import org.apache.cordova.CordovaArgs;
import org.json.JSONObject;
import org.json.JSONException;

import android.util.Base64;
import android.util.Log;

public class WalletPlugin extends CordovaPlugin {
    public static final String TAG = "WALLET";

    /**
     * Constructor.
     */
    public WalletPlugin() {
    }

    /**
     * Sets the context of the Command. This can then be used to do things like get
     * file paths associated with the Activity.
     *
     * @param cordova The context of the main Activity.
     * @param webView The CordovaWebView Cordova is running in.
     */
    public void initialize(final CordovaInterface cordova, final CordovaWebView webView) {
        super.initialize(cordova, webView);
        Log.d(TAG, "Initializing wallet plugin");
    }

    /**
     * Executes the request and returns PluginResult.
     *
     * @param action          The action to execute.
     * @param args            JSONArry of arguments for the plugin.
     * @param callbackContext The callback id used when calling back into
     *                        JavaScript.
     * @return True if the action was valid, false if not.
     */

    public boolean execute(final String action, final CordovaArgs args, final CallbackContext callbackContext)
            throws JSONException {
        Log.d(TAG, "action: " + action);
        switch (action) {
            case "WALLET_RESTORE":
                walletRestore(args, callbackContext);
                break;
<<<<<<< HEAD
            case "WALLET_IMPORT_KEYS":
                walletImportKeys(args, callbackContext);
=======
            case "SYMMETRIC_CIPHER_DECRYPT":
                symmetricCipherDecrypt(args, callbackContext);
>>>>>>> 26b8a454
                break;
            case "WALLET_RETRIEVE_FUNDS":
                walletRetrieveFunds(args, callbackContext);
                break;
            case "WALLET_TOTAL_FUNDS":
                walletTotalFunds(args, callbackContext);
                break;
            case "WALLET_ID":
                walletId(args, callbackContext);
                break;
            case "WALLET_SET_STATE":
                walletSetState(args, callbackContext);
                break;
            case "WALLET_VOTE":
                walletVote(args, callbackContext);
                break;
            case "WALLET_CONVERT":
                walletConvert(args, callbackContext);
                break;
            case "WALLET_PENDING_TRANSACTIONS":
                walletPendingTransactions(args, callbackContext);
                break;
            case "PENDING_TRANSACTIONS_SIZE":
                pendingTransactionsSize(args, callbackContext);
                break;
            case "PENDING_TRANSACTIONS_GET":
                pendingTransactionsGet(args, callbackContext);
                break;
            case "WALLET_CONFIRM_TRANSACTION":
                walletConfirmTransaction(args, callbackContext);
                break;
            case "CONVERSION_TRANSACTIONS_SIZE":
                conversionTransactionsSize(args, callbackContext);
                break;
            case "CONVERSION_TRANSACTIONS_GET":
                conversionTransactionsGet(args, callbackContext);
                break;
            case "CONVERSION_IGNORED":
                conversionIgnored(args, callbackContext);
                break;
            case "PROPOSAL_NEW":
                proposalNew(args, callbackContext);
                break;
            case "WALLET_DELETE":
                walletDelete(args, callbackContext);
                break;
            case "SETTINGS_DELETE":
                settingsDelete(args, callbackContext);
                break;
            case "CONVERSION_DELETE":
                conversionDelete(args, callbackContext);
                break;
            case "PROPOSAL_DELETE":
                proposalDelete(args, callbackContext);
                break;
            case "PENDING_TRANSACTIONS_DELETE":
                pendingDelete(args, callbackContext);
                break;
            default:
                return false;
        }

        return true;
    }

    private void walletRestore(final CordovaArgs args, final CallbackContext callbackContext) throws JSONException {
        final String mnemonics = args.getString(0);

        cordova.getThreadPool().execute(new Runnable() {
            public void run() {
                try {
                    final String normalized = Normalizer.normalize(mnemonics, Form.NFKD);
                    final long walletPtr = Wallet.recover(normalized);
                    callbackContext.success(Long.toString(walletPtr));
                } catch (final Exception e) {
                    callbackContext.error(e.getMessage());
                }
            }
        });
    }

<<<<<<< HEAD
    private void walletImportKeys(final CordovaArgs args, final CallbackContext callbackContext) throws JSONException {
        final byte[] accountKey = args.getArrayBuffer(0);
        final byte[] utxoKeys = args.getArrayBuffer(1);

        cordova.getThreadPool().execute(new Runnable() {
            public void run() {
                try {
                    final long walletPtr = Wallet.importKeys(accountKey, utxoKeys);
                    Log.d(TAG, Long.toString(walletPtr));
                    callbackContext.success(Long.toString(walletPtr));
                } catch (final Exception e) {
                    callbackContext.error(e.getMessage());
                }
            }
        });
=======
    private void symmetricCipherDecrypt(final CordovaArgs args, final CallbackContext callbackContext)
            throws JSONException {
        final byte[] password = args.getArrayBuffer(0);
        final byte[] ciphertext = args.getArrayBuffer(1);

        try {
            final byte[] decrypted = SymmetricCipher.decrypt(password, ciphertext);
            callbackContext.success(decrypted);
        } catch (final Exception e) {
            callbackContext.error(e.getMessage());
        }
>>>>>>> 26b8a454
    }

    private void walletRetrieveFunds(final CordovaArgs args, final CallbackContext callbackContext)
            throws JSONException {
        final Long walletPtr = args.getLong(0);
        final byte[] block0 = args.getArrayBuffer(1);

        cordova.getThreadPool().execute(new Runnable() {
            public void run() {
                try {
                    final long settingsPtr = Wallet.initialFunds(walletPtr, block0);
                    callbackContext.success(Long.toString(settingsPtr));
                } catch (final Exception e) {
                    callbackContext.error(e.getMessage());
                }
            }
        });
    }

    private void walletTotalFunds(final CordovaArgs args, final CallbackContext callbackContext) throws JSONException {
        final Long walletPtr = args.getLong(0);

        try {
            final int value = Wallet.totalValue(walletPtr);
            callbackContext.success(Integer.toString(value));
        } catch (final Exception e) {
            callbackContext.error(e.getMessage());
        }
    }

    private void walletSetState(final CordovaArgs args, final CallbackContext callbackContext) throws JSONException {
        final Long walletPtr = args.getLong(0);
        final Long value = args.getLong(1);
        final Long counter = args.getLong(2);

        try {
            Wallet.setState(walletPtr, value, counter);
            callbackContext.success();
        } catch (final Exception e) {
            callbackContext.error(e.getMessage());
        }
    }

    private void walletVote(final CordovaArgs args, final CallbackContext callbackContext) throws JSONException {
        final Long wallet = args.getLong(0);
        final Long settings = args.getLong(1);
        final Long proposal = args.getLong(2);
        final Integer choice = args.getInt(3);

        try {
            final byte[] tx = Wallet.voteCast(wallet, settings, proposal, choice);
            callbackContext.success(tx);
        } catch (final Exception e) {
            callbackContext.error(e.getMessage());
        }
    }

    private void walletPendingTransactions(final CordovaArgs args, final CallbackContext callbackContext)
            throws JSONException {
        final Long wallet = args.getLong(0);

        try {
            Long pendingTransactions = Wallet.pendingTransactions(wallet);
            callbackContext.success(Long.toString(pendingTransactions));
        } catch (final Exception e) {
            callbackContext.error(e.getMessage());
        }
    }

    private void pendingTransactionsSize(final CordovaArgs args, final CallbackContext callbackContext)
            throws JSONException {
        final Long pendingTransactionsPtr = args.getLong(0);

        try {
            final int size = PendingTransactions.len(pendingTransactionsPtr);
            callbackContext.success(Integer.toString(size));
        } catch (final Exception e) {
            callbackContext.error(e.getMessage());
        }
    }

    private void pendingTransactionsGet(final CordovaArgs args, final CallbackContext callbackContext)
            throws JSONException {
        final Long pendingTransactionsPtr = args.getLong(0);
        final int index = args.getInt(1);

        try {
            final byte[] transaction = PendingTransactions.get(pendingTransactionsPtr, index);
            callbackContext.success(transaction);
        } catch (final Exception e) {
            callbackContext.error(e.getMessage());
        }
    }

    private void walletConfirmTransaction(final CordovaArgs args, final CallbackContext callbackContext)
            throws JSONException {
        final Long wallet = args.getLong(0);
        final byte[] fragmentId = args.getArrayBuffer(1);

        try {
            Wallet.confirmTransaction(wallet, fragmentId);
            callbackContext.success();
        } catch (final Exception e) {
            callbackContext.error(e.getMessage());
        }
    }

    private void walletConvert(final CordovaArgs args, final CallbackContext callbackContext) throws JSONException {
        final Long walletPtr = args.getLong(0);
        final Long settingsPtr = args.getLong(1);

        cordova.getThreadPool().execute(new Runnable() {
            public void run() {
                try {
                    final long conversionPtr = Wallet.convert(walletPtr, settingsPtr);
                    callbackContext.success(Long.toString(conversionPtr));
                } catch (final Exception e) {
                    callbackContext.error(e.getMessage());
                }
            }
        });
    }

    private void conversionTransactionsSize(final CordovaArgs args, final CallbackContext callbackContext)
            throws JSONException {
        final Long conversionsPtr = args.getLong(0);

        try {
            final int size = Conversion.transactionsSize(conversionsPtr);
            callbackContext.success(Integer.toString(size));
        } catch (final Exception e) {
            callbackContext.error(e.getMessage());
        }
    }

    private void conversionTransactionsGet(final CordovaArgs args, final CallbackContext callbackContext)
            throws JSONException {
        final Long conversionsPtr = args.getLong(0);
        final int index = args.getInt(1);

        try {
            final byte[] transaction = Conversion.transactionsGet(conversionsPtr, index);
            callbackContext.success(transaction);
        } catch (final Exception e) {
            callbackContext.error(e.getMessage());
        }
    }

    private void conversionIgnored(final CordovaArgs args, final CallbackContext callbackContext) throws JSONException {
        final Long conversionPtr = args.getLong(0);

        try {
            Conversion.ignored(conversionPtr, new Conversion.IgnoredCallback() {
                @Override
                public void call(final long value, final long ignored) {
                    try {
                        final JSONObject json = new JSONObject().put("value", value).put("ignored", ignored);
                        callbackContext.success(json);
                    } catch (final JSONException e) {
                        throw new RuntimeException(e);
                    }
                }
            });
        } catch (final Exception e) {
            callbackContext.error(e.getMessage());
        }
    }

    private void proposalNew(final CordovaArgs args, final CallbackContext callbackContext) throws JSONException {
        final byte[] votePlanId = args.getArrayBuffer(0);
        final Integer payloadType = args.getInt(1);
        final Integer index = args.getInt(2);
        final Integer numChoices = args.getInt(3);

        try {
            switch (payloadType) {
                case 1:
                    long ptr = Proposal.withPublicPayload(votePlanId, index, numChoices);
                    callbackContext.success(Long.toString(ptr));
                    break;
                default:
                    callbackContext.error("Unknown payload type");
            }
        } catch (final Exception e) {
            callbackContext.error(e.getMessage());
        }
    }

    private void walletId(final CordovaArgs args, final CallbackContext callbackContext) throws JSONException {
        final Long walletPtr = args.getLong(0);

        try {
            final byte[] id = Wallet.id(walletPtr);
            callbackContext.success(id);
        } catch (final Exception e) {
            callbackContext.error(e.getMessage());
        }
    }

    private void walletDelete(final CordovaArgs args, final CallbackContext callbackContext) throws JSONException {
        final Long walletPtr = args.getLong(0);

        Wallet.delete(walletPtr);
        callbackContext.success();
    }

    private void settingsDelete(final CordovaArgs args, final CallbackContext callbackContext) throws JSONException {
        final Long settingsPtr = args.getLong(0);

        Settings.delete(settingsPtr);
        callbackContext.success();
    }

    private void conversionDelete(final CordovaArgs args, final CallbackContext callbackContext) throws JSONException {
        final Long conversionPtr = args.getLong(0);

        Conversion.delete(conversionPtr);
        callbackContext.success();
    }

    private void proposalDelete(final CordovaArgs args, final CallbackContext callbackContext) throws JSONException {
        final Long proposalPtr = args.getLong(0);

        Proposal.delete(proposalPtr);
        callbackContext.success();
    }

    private void pendingDelete(final CordovaArgs args, final CallbackContext callbackContext) throws JSONException {
        final Long pendingPtr = args.getLong(0);

        PendingTransactions.delete(pendingPtr);
        callbackContext.success();
    }
}<|MERGE_RESOLUTION|>--- conflicted
+++ resolved
@@ -60,13 +60,11 @@
             case "WALLET_RESTORE":
                 walletRestore(args, callbackContext);
                 break;
-<<<<<<< HEAD
             case "WALLET_IMPORT_KEYS":
                 walletImportKeys(args, callbackContext);
-=======
+                break;
             case "SYMMETRIC_CIPHER_DECRYPT":
                 symmetricCipherDecrypt(args, callbackContext);
->>>>>>> 26b8a454
                 break;
             case "WALLET_RETRIEVE_FUNDS":
                 walletRetrieveFunds(args, callbackContext);
@@ -148,7 +146,6 @@
         });
     }
 
-<<<<<<< HEAD
     private void walletImportKeys(final CordovaArgs args, final CallbackContext callbackContext) throws JSONException {
         final byte[] accountKey = args.getArrayBuffer(0);
         final byte[] utxoKeys = args.getArrayBuffer(1);
@@ -164,7 +161,8 @@
                 }
             }
         });
-=======
+    }
+
     private void symmetricCipherDecrypt(final CordovaArgs args, final CallbackContext callbackContext)
             throws JSONException {
         final byte[] password = args.getArrayBuffer(0);
@@ -176,7 +174,6 @@
         } catch (final Exception e) {
             callbackContext.error(e.getMessage());
         }
->>>>>>> 26b8a454
     }
 
     private void walletRetrieveFunds(final CordovaArgs args, final CallbackContext callbackContext)
