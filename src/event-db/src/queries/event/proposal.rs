--- conflicted
+++ resolved
@@ -1,36 +1,23 @@
 use crate::{
     error::Error,
-<<<<<<< HEAD
+    types::event::{objective::ObjectiveId, proposal::ProposalSummary},
     types::event::{
-        objective::ObjectiveId,
         proposal::{Proposal, ProposalId, ProposerDetails},
         EventId,
     },
-=======
-    types::event::{objective::ObjectiveId, proposal::ProposalSummary},
->>>>>>> 64ca6cef
     EventDB,
 };
 use async_trait::async_trait;
 
 #[async_trait]
 pub trait ProposalQueries: Sync + Send + 'static {
-<<<<<<< HEAD
     async fn get_proposal(
         &self,
         event: EventId,
         objective: ObjectiveId,
         proposal: ProposalId,
     ) -> Result<Proposal, Error>;
-}
 
-impl EventDB {
-    const PROPOSAL_QUERY: &'static str = "SELECT proposal.funds, proposal.url, proposal.files_url,
-    proposal.proposer_name, proposal.proposer_contact, proposal.proposer_url, proposal.public_key
-    FROM proposal
-    INNER JOIN objective on proposal.objective = objective.row_id
-    WHERE proposal.id = $1 AND proposal.objective = $2 AND objective.event = $3;";
-=======
     async fn get_proposals(
         &self,
         limit: Option<i64>,
@@ -43,12 +30,16 @@
 impl EventDB {
     const PROPOSALS_QUERY: &'static str =
         "SELECT id, title, summary FROM proposal WHERE objective = $1 LIMIT $2 OFFSET $3;";
->>>>>>> 64ca6cef
+
+    const PROPOSAL_QUERY: &'static str = "SELECT proposal.funds, proposal.url, proposal.files_url,
+    proposal.proposer_name, proposal.proposer_contact, proposal.proposer_url, proposal.public_key
+    FROM proposal
+    INNER JOIN objective on proposal.objective = objective.row_id
+    WHERE proposal.id = $1 AND proposal.objective = $2 AND objective.event = $3;";
 }
 
 #[async_trait]
 impl ProposalQueries for EventDB {
-<<<<<<< HEAD
     async fn get_proposal(
         &self,
         event: EventId,
@@ -70,7 +61,8 @@
         };
 
         Err(Error::NotFound)
-=======
+    }
+
     async fn get_proposals(
         &self,
         limit: Option<i64>,
@@ -98,27 +90,18 @@
         }
 
         Ok(proposals)
->>>>>>> 64ca6cef
     }
 }
 
 /// Need to setup and run a test event db instance
-<<<<<<< HEAD
 /// To do it you can use `cargo make local-event-db-test`
-=======
-/// To do it you can use `cargo make local-event-db-setup`
->>>>>>> 64ca6cef
 /// Also need establish `EVENT_DB_URL` env variable with the following value
 /// ```
 /// EVENT_DB_URL="postgres://catalyst-event-dev:CHANGE_ME@localhost/CatalystEventDev"
 /// ```
 /// https://github.com/input-output-hk/catalyst-core/tree/main/src/event-db/Readme.md
 #[cfg(test)]
-<<<<<<< HEAD
-mod tests {}
-=======
 mod tests {
-
     use super::*;
     use crate::establish_connection;
 
@@ -147,5 +130,4 @@
             proposal_summary
         )
     }
-}
->>>>>>> 64ca6cef
+}