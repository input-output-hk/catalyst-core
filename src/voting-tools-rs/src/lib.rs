//! Rust implementation of voting tools
//!
//! Original Haskell repository is <https://github.com/input-output-hk/voting-tools>
//!
//! The queries themselves (as well as the details of the CLI) are different, but they should
//! produce similar outputs. Malformed registrations are silently ignored.

#![forbid(missing_docs)]
#![warn(clippy::pedantic)]
#![allow(
    clippy::module_name_repetitions,
    clippy::match_bool,
    clippy::bool_assert_comparison,
    clippy::derive_partial_eq_without_eq
)]

#[macro_use]
extern crate tracing;
#[macro_use]
extern crate diesel;

mod cli;
mod data_provider;
mod db;
mod logic;
mod model;
mod testing;

// this export style forces us to be explicit about what is in the public API
pub use exports::*;
mod exports {
    pub use crate::cli::{Args, DryRunCommand};
    pub use crate::data_provider::DataProvider;
    pub use crate::db::{Conn, Db, DbConfig};
    pub use crate::logic::voting_power;
<<<<<<< HEAD
=======
    pub use crate::model::{Delegations, Output};
>>>>>>> 5777677c
    pub use crate::testing::*;
}<|MERGE_RESOLUTION|>--- conflicted
+++ resolved
@@ -33,9 +33,6 @@
     pub use crate::data_provider::DataProvider;
     pub use crate::db::{Conn, Db, DbConfig};
     pub use crate::logic::voting_power;
-<<<<<<< HEAD
-=======
     pub use crate::model::{Delegations, Output};
->>>>>>> 5777677c
     pub use crate::testing::*;
 }