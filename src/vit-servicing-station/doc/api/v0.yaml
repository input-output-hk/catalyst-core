openapi: 3.0.3

info:
  title: VIT as a Service Rest API
  description: Voting Implementation Testnet Rest API v0
  version: 0.2.2
  contact:
    url: "http://github.com/input-output-hk/vit-servicing-station"

tags:
  - name: fund
    description: Information on treasury fund campaigns.
  - name: challenge
    description: Information on challenges, structuring proposals within a fund.
  - name: proposal
    description: Information on funding proposals.
  - name: reviews
    description: Information on reviews.
  - name: snapshot
    description: Continuous snapshot related information.

servers:
  - url: "http://localhost"

paths:
  /api/v0/fund:
    get:
      operationId: getCurrentFund
      summary: Get available fund
      tags: [fund]
      description: |
        Retrieves information on the current treasury fund campaign.
      responses:
        "200":
          description: Valid response
          content:
            application/json:
              schema:
                allOf:
                  - $ref: "#/components/schemas/Fund"
                  - $ref: "#/components/schemas/NextFundInfo"

  /api/v0/fund/{id}:
    get:
      operationId: getFund
      summary: Get fund by id
      tags: [fund]
      description: |
        Retrieves information on the identified treasury fund campaign.
      parameters:
        - in: path
          name: id
          schema:
            type: integer
          required: true
      responses:
        "200":
          description: Valid response
          content:
            application/json:
              schema:
                $ref: "#/components/schemas/Fund"
        "404":
          description: The requested fund was not found

  /api/v0/funds:
    get:
      operationId: getFunds
      summary: Get list of the fund id
      tags: [fund]
      description: |
        Get list of all the funds in the db.
      responses:
        "200":
          description: Valid response
          content:
            application/json:
              schema:
                type: array
                items:
                  properties:
                    id:
                      type: integer
                      format: int32
                      description: Identifier of the fund campaign.
        "404":
          description: The requested fund was not found

  /api/v0/proposals:
    post:
      operationId: getProposalsByChainInfo
      summary: Get proposal by id
      tags: [ proposal ]
      description: |
        Retrieves queried proposals.
      requestBody:
        description: List of voteplan id and indexes query
        required: true
        content:
          application/json:
            schema:
                $ref: '#/components/schemas/ProposalsByVoteplanIdAndIndexQuery'
      responses:
        "200":
          description: Valid response
          content:
            application/json:
              schema:
                $ref: "#/components/schemas/ProposalWithChallengeInfo"

    get:
      operationId: getAllProposals
      summary: Get all available proposals
      tags: [proposal]
      description: |
        Lists all available proposals.
      responses:
        "200":
          description: Valid response
          content:
            application/json:
              schema:
                items:
                  $ref: "#/components/schemas/ProposalWithChallengeInfo"

  /api/v0/proposals/{id}:
    get:
      operationId: getProposal
      summary: Get proposal by id
      tags: [proposal]
      description: |
        Retrieves information on the identified proposal.
      parameters:
        - in: path
          name: id
          schema:
            type: integer
          required: true
      responses:
        "200":
          description: Valid response
          content:
            application/json:
              schema:
                $ref: "#/components/schemas/ProposalWithChallengeInfo"
        "404":
          description: The requested proposal was not found

  /api/v0/challenges:
    get:
      operationId: getAllChallenges
      summary: Get all available challenges
      tags: [challenge]
      description: |
        Lists all available challenges following insertion order.
      responses:
        "200":
          description: Valid response
          content:
            application/json:
              schema:
                items:
                  $ref: "#/components/schemas/Challenge"
        "404":
          description: The requested challenge was not found

  /api/v0/challenges/{id}:
    get:
      operationId: getChallenge
      summary: Get challenge by id
      tags: [challenge]
      description: |
        Retrieves information on the identified challenge,
        including the proposals submitted for it.
      parameters:
        - in: path
          name: id
          schema:
            type: integer
          required: true
      responses:
        "200":
          description: Valid response
          content:
            application/json:
              schema:
                $ref: "#/components/schemas/ChallengeWithProposals"
        "404":
          description: The requested challenge was not found

  /api/v0/reviews/{proposal_id}:
    get:
      operationId: getProposalReviews
      summary: Get reviews related to a proposal
      tags: [reviews]
      description: |
        Retrieves advisor reviews information for the provided proposal id.
      parameters:
        - in: path
          name: proposal_id
          schema:
            type: integer
          required: true
      responses:
        "200":
          description: Valid response
          content:
            application/json:
              schema:
                $ref: "#/components/schemas/AdvisorReviews"
  /api/v0/search:
    post:
      summary: Search various resources with various constraints
      requestBody:
        content:
          application/json:
            schema:
              $ref: "#/components/schemas/SearchQuery"
      responses:
        "200":
          description: Success
          content:
            application/json:
              schema:
                 oneOf:
                  - type: array
                    items:
                      $ref: "#/components/schemas/Challenge"
                  - type: array
                    items:
                      $ref: "#/components/schemas/ProposalWithChallengeInfo"
        "400":
          description: Invalid combination of table/column (e.g. using funds column on challenges table)


  /api/v0/snapshot/{tag}/{voting_key}:
    get:
      operationId: getVotingPower
      summary: Get voting power by voting key
      tags: [snapshot]
      description: |
        Get voting power by voting key
      parameters:
        - in: path
          name: tag
          schema:
            type: string
          required: true
        - in: path
          name: voting_key
          schema:
            type: string
          required: true
      responses:
        "200":
          description: Success
          content:
            application/json:
              schema:
                $ref: "#/components/schemas/VotingPowers"
        "400":
          description: Not found

  /api/v0/snapshot:
    get:
      operationId: getSnapshotTags
      summary: Get list of available versions
      tags: [snapshot]
      description: |
        Get list of available snapshot versions, which can be used to retrieve
        voting power
      responses:
        "200":
          description: Success

  /api/v0/admin/snapshot/{tag}:
    put:
      operationId: updateSnapshot
      summary: Replace the snapshot data for the given tag
      tags: [snapshot]
      description: |
        Replace the snapshot data for the given tag
      parameters:
        - in: path
          name: tag
          schema:
            type: string
          required: true
      requestBody:
        description: list of VoterHIR entries in json format
        required: true
        content:
          application/json:
            schema:
              type: array

      responses:
        "200":
          description: Success

  /api/v0/admin/fund:
    put:
      operationId: putFund
      summary: Update or create fund
      tags: [fund]
      description: |
        Update or replace the fund in the db with the one provided.
      parameters:
        - in: path
          name: id
          schema:
            type: integer
          required: true
      responses:
        "200":
          description: Valid response
        "400":
          description: The input is malformed.


components:
  schemas:
    Fund:
      properties:
        id:
          type: integer
          format: int32
          description: Identifier of the fund campaign.
        fund_name:
          type: string
          description: Human-readable name of the fund campaign.
        fund_goal:
          type: string
          description: Description of the campaign's goals.
        voting_power_info:
          type: string
          deprecated: true
          description: Deprecated, same as registration_snapshot_time.
        voting_power_threshold:
          type: integer
          format: int64
          description: |
            Minimal amount of funds required for a valid voter registration.
            This amount is in lovelace.
        rewards_info:
          type: string
        fund_start_time:
          type: string
          format: date-time
          description: Date and time for the start of the current voting period.
        fund_end_time:
          type: string
          format: date-time
          description: Date and time for the end of the current voting period.
        next_fund_start_time:
          type: string
          format: date-time
          description: Date and time for the start of the next voting period.
        registration_snapshot_time:
          type: string
          format: date-time
          description: Date and time for blockchain state snapshot capturing voter registrations.
        next_registration_snapshot_time:
          type: string
          format: date-time
          description: Date and time for next blockchain state snapshot capturing voter registrations.
        chain_vote_plans:
          type: array
          items:
            $ref: "#/components/schemas/VotePlan"
          description: Vote plans registered for voting in this fund campaign.
        challenges:
          type: array
          items:
            $ref: "#/components/schemas/Challenge"
          description: A list of campaign challenges structuring the proposals.
        goals:
          type: array
          items:
            $ref: "#/components/schemas/Goal"
          description: The list of campaign goals for this fund.
        insight_sharing_start:
          type: string
          format: date-time
        proposal_submission_start:
          type: string
          format: date-time
        refine_proposals_start:
          type: string
          format: date-time
        finalize_proposals_start:
          type: string
          format: date-time
        proposal_assessment_start:
          type: string
          format: date-time
        assessment_qa_start:
          type: string
          format: date-time
        snapshot_start:
          type: string
          format: date-time
        voting_start:
          type: string
          format: date-time
        voting_end:
          type: string
          format: date-time
        tallying_end:
          type: string
          format: date-time

    VotePlan:
      properties:
        id:
          type: integer
          format: int32
          description: API identifier of the vote plan.
        chain_voteplan_id:
          type: string
          format: hash
          description: Blockchain ID of the vote plan transaction.
        chain_vote_start_time:
          type: string
          format: date-time
          description: Date and time for the start of voting on this vote plan.
        chain_vote_end_time:
          type: string
          format: date-time
          description: Date and time for the end of voting on this vote plan.
        chain_committee_end_time:
          type: string
          format: date-time
          description: Date and time for the end of tallying on this vote plan.
        chain_voteplan_payload:
          type: string
          description: |
            Whether the voting is done using the public or the privacy-preserving protocol.
        fund_id:
          type: integer
          format: int32
          description: The fund ID this vote plan belongs to.

    Proposal:
      properties:
        internal_id:
          type: integer
          format: int32
          description: The API identifier for this proposal.
        proposal_id:
          type: string
          description: Unique identifier for this proposal.
        proposal_category:
          type: object
          properties:
            category_id:
              type: string
            category_name:
              type: string
            category_description:
              type: string
        proposal_title:
          type: string
          description: Short title of the proposal.
        proposal_summary:
          type: string
          description: Brief description of the proposal.
        proposal_public_key:
          type: string
          format: binary
        proposal_funds:
          type: integer
          format: int64
          description: The amount of funds requested by this proposal.
        proposal_url:
          type: string
          description: URL to a web page with details on this proposal.
        proposal_files:
          type: string
        proposer:
          type: object
          properties:
            proposer_name:
              type: string
              description: Name of the author of the proposal.
            proposer_email:
              type: string
              description: Email address of the author of the proposal.
            proposer_url:
              type: string
              description: URL to a web resource with details about the author of the proposal.
        chain_proposal_id:
          type: string
          description: Identifier of the proposal on the blockchain.
        chain_proposal_index:
          type: integer
          format: int64
          description: Index of the proposal in the vote plan.
        chain_vote_options:
          description: Map of named vote options to choice indices.
          type: object
        chain_voteplan_id:
          type: string
          description: Identifier of the vote plan this proposal belongs to.
        chain_vote_start_time:
          type: string
          format: date-time
          description: Date and time for the start of voting on this proposal's vote plan.
        chain_vote_end_time:
          type: string
          format: date-time
          description: Date and time for the start of voting on this proposal's vote plan.
        chain_committee_end_time:
          type: string
          format: date-time
          description: Date and time for the end of tallying on this proposal's vote plan.
        chain_voteplan_payload:
          type: string
          description: |
            Whether the voting is done using the public or the privacy-preserving protocol.

    ChallengeType:
      type: string
      enum:
        - simple
        - community-choice

    ProposalWithChallengeInfo:
      discriminator:
        propertyName: challenge_type
        mapping:
          simple: "#/components/schemas/SimpleProposal"
          community-choice: "#/components/schemas/CommunityChoiceProposal"
      allOf:
        - $ref: "#/components/schemas/Proposal"
        - type: object
          properties:
            fund_id:
              type: integer
              format: int32
            challenge_id:
              type: integer
              format: int32
            reviews_count:
              type: integer
              format: int32
              description: Total amount of individual reviews per assessor
            challenge_type:
              $ref: "#/components/schemas/ChallengeType"

    SimpleProposal:
      allOf:
        - $ref: "#/components/schemas/ProposalWithChallengeInfo"
        - type: object
          properties:
            proposal_solution:
              type: string
      example:
        {
          "internal_id": 22,
          "proposal_id": "4af0e6b3452cd4ee822b2ec1859fd57b5512f85c14875f408081aa9b796dfc6e",
          "proposal_title": "Authentication for DeepFake Defense",
          "proposal_summary": "Deepfake videos are dangerous.",
          "proposal_solution": "We will create a cryptographic proof on Cardano that verifies videos are real by connecting their blockchain ID.",
          "proposal_public_key": "Fvd8zI3DH85qnaChQE6Aymt1diMJP32LB0AdpheZh/Q=",
          "proposal_funds": 12000,
          "proposal_url": "http://ideascale.com/t/UM5UZBd2t",
          "proposal_files_url": "",
          "proposal_impact_score": 0,
          "proposer":
            {
              "proposer_name": "Community Member",
              "proposer_email": "example@vit.iohk.io",
              "proposer_url": "",
              "proposer_relevant_experience": "Cryptography student, website development, blockchain technologist.",
            },
          "chain_proposal_id": "4af0e6b3452cd4ee822b2ec1859fd57b5512f85c14875f408081aa9b796dfc6e",
          "chain_proposal_index": 0,
          "chain_vote_options": { "blank": 0, "yes": 1, "no": 2 },
          "chain_voteplan_id": "b1eeb620baf1445672f6c9422481aff0f6babaf775760d187a7703027e098166",
          "chain_vote_start_time": "2021-02-10T14:40:27+00:00",
          "chain_vote_end_time": "2021-02-11T10:10:27+00:00",
          "chain_committee_end_time": "2021-02-11T11:40:27+00:00",
          "chain_voteplan_payload": "public",
          "chain_vote_encryption_key": "",
          "fund_id": 20,
          "challenge_id": 2,
          "challenge_type": "simple",
        }

    CommunityChoiceProposal:
      allOf:
        - $ref: "#/components/schemas/ProposalWithChallengeInfo"
        - type: object
          properties:
            proposal_brief:
              type: string
            proposal_importance:
              type: string
            proposal_goal:
              type: string
            proposal_metrics:
              type: string
      example:
        {
          "internal_id": 31,
          "proposal_id": "494d8d685e3b195eb5610494f1721db7747df0517cb1b6a705bb3cebfef3c998",
          "proposal_title": "A for ADA Cryptoalphabet 4 children",
          "proposal_summary": "How to increase general awareness about Cardano and cryptocurrencies?\nHow to make fun community-building incentives?",
          "proposal_brief": "A for ADA",
          "proposal_importance": "We need to get them while they're young.",
          "proposal_goal": "Nebulous.",
          "proposal_metrics": "\\- Number of people engaged into the creation of Cryptoalphabet",
          "proposal_public_key": "zqUCWwguCt6+NHYjkpvasvccuA7l2SuabE+1C0bzf3Y=",
          "proposal_funds": 4800,
          "proposal_url": "http://ideascale.com/t/UM5UZBd1p",
          "proposal_files_url": "",
          "proposal_impact_score": 133,
          "proposer":
            {
              "proposer_name": "Community Member",
              "proposer_email": "example@vit.iohk.io",
              "proposer_url": "",
              "proposer_relevant_experience": "",
            },
          "chain_proposal_id": "494d8d685e3b195eb5610494f1721db7747df0517cb1b6a705bb3cebfef3c998",
          "chain_proposal_index": 9,
          "chain_vote_options": { "no": 2, "yes": 1, "blank": 0 },
          "chain_voteplan_id": "b1eeb620baf1445672f6c9422481aff0f6babaf775760d187a7703027e098166",
          "chain_vote_start_time": "2021-02-10T14:40:27+00:00",
          "chain_vote_end_time": "2021-02-11T10:10:27+00:00",
          "chain_committee_end_time": "2021-02-11T11:40:27+00:00",
          "chain_voteplan_payload": "public",
          "chain_vote_encryption_key": "",
          "fund_id": 20,
          "challenge_id": 1,
          "challenge_type": "community-choice",
        }

    Challenge:
      properties:
        id:
          type: integer
          format: int32
        challenge_type:
          $ref: "#/components/schemas/ChallengeType"
        title:
          type: string
        description:
          type: string
        rewards_total:
          type: integer
          format: int64
        fund_id:
          type: integer
          format: int32
        challenge_url:
          type: string
        highlights:
          $ref: "#/components/schemas/ChallengeHighlights"

    ChallengeWithProposals:
      allOf:
        - $ref: "#/components/schemas/Challenge"
        - type: object
          properties:
            proposals:
              type: array
              items:
                $ref: "#/components/schemas/Proposal"

    AdvisorReview:
      properties:
        id:
          type: integer
          format: i32
        proposal_id:
          type: integer
          format: i32
        assessor:
          type: string
        impact_alignment_rating_given:
          $ref: "#/components/schemas/Rating"
        impact_alignment_note:
          type: string
        feasibility_rating_given:
          $ref: "#/components/schemas/Rating"
        feasibility_note:
          type: string
        auditability_rating_given:
          $ref: "#/components/schemas/Rating"
        auditability_note:
          type: string
        ranking:
          description: Measure of quality of this review according to veteran community advisors
          type: string
          enum:
            - Excellent
            - Good
            - FilteredOut
            - NA

    Rating:
      type: integer
      format: i32
      minimum: 0
      maximum: 500
      description: Rating in range [0, 500] (0 stars to 5 stars)

    AdvisorReviews:
      type: array
      items:
        $ref: "#/components/schemas/AdvisorReview"
      example:
        [
          {
            "id": 1,
            "proposal_id": 1234,
            "rating_given": 0,
            "assessor": "za_assessor_432",
            "note": "foo bar",
            "tag": "Alignment",
          },
        ]

    ChallengeHighlights:
      properties:
        sponsor:
          type: string

    ProposalsByVoteplanIdAndIndexQuery:
      type: array
      items:
        $ref: "#/components/schemas/ProposalVoteplanIdAndIndex"

    ProposalVoteplanIdAndIndex:
      properties:
        voteplan_id: 
          type: string
        indexes:
          type: array
          items:
              type: integer
              format: i64
<<<<<<< HEAD
    
    SearchQuery:
      properties:
        table:
          $ref: "#/components/schemas/SearchConstraint"
        filter:
          type: array
          items: 
            $ref: "#/components/schemas/SearchConstraint"
        order-by:
          type: array
          items: 
            $ref: "#/components/schemas/SearchOrderBy"
      required: [table]

    
    SearchConstraint:
      properties:
        column:
          $ref: "#/components/schemas/SearchColumn"
        search: 
          type: string
          description: Text which must be present in the given column (case insensitive)
      required: [column, search]

    SearchOrderBy:
      properties:
        column:
          $ref: "#/components/schemas/SearchColumn"
        descending: 
          type: boolean
          default: false
      required: [column]

    SearchTable:
      type: string
      enum: [challenges, proposals]
    
    SearchColumn:
      type: string
      enum: [title, type, desc, author, funds]
=======

    VotingPowers:
      type: array
      items:
        $ref: "#/components/schemas/VotingPower"
      example:
        [
          {
            "voting_power": 1000,
            "voting_group": "representative",
          },
        ]

    VotingPower:
      properties:
        voting_power:
          type: integer
          format: u64
        voting_group:
          type: string

    NextFundInfo:
      properties:
        next:
          properties:
            id:
              type: integer
              format: int32
              description: Identifier of the fund campaign.
            fund_name:
              type: string
              description: Human-readable name of the fund campaign.
            insight_sharing_start:
              type: string
              format: date-time
            proposal_submission_start:
              type: string
              format: date-time
            refine_proposals_start:
              type: string
              format: date-time
            finalize_proposals_start:
              type: string
              format: date-time
            proposal_assessment_start:
              type: string
              format: date-time
            assessment_qa_start:
              type: string
              format: date-time
            snapshot_start:
              type: string
              format: date-time
            voting_start:
              type: string
              format: date-time
            voting_end:
              type: string
              format: date-time
            tallying_end:
              type: string
              format: date-time

    Goal:
      properties:
        id:
          type: integer
          format: int32
        goal_name:
          type: string
        fund_id:
          type: integer
          format: int32
>>>>>>> ed2df1e4
<|MERGE_RESOLUTION|>--- conflicted
+++ resolved
@@ -742,8 +742,6 @@
           items:
               type: integer
               format: i64
-<<<<<<< HEAD
-    
     SearchQuery:
       properties:
         table:
@@ -784,7 +782,6 @@
     SearchColumn:
       type: string
       enum: [title, type, desc, author, funds]
-=======
 
     VotingPowers:
       type: array
@@ -857,5 +854,4 @@
           type: string
         fund_id:
           type: integer
-          format: int32
->>>>>>> ed2df1e4
+          format: int32