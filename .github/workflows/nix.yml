name: Nix CI

on:
  pull_request:
    paths:
      - '.github/workflows/nix.yml'
      - 'nix/**'
      - 'src/**'
      - 'Cargo.*'
      - 'flake.*'
  push:
    branches:
      - main
    paths:
      - '.github/workflows/nix.yml'
      - 'nix/**'
      - 'src/**'
      - 'Cargo.*'
      - 'flake.*'
  workflow_dispatch:

permissions:
  id-token: write
  contents: read

concurrency:
  group: ${{ github.sha }}
  cancel-in-progress: true

env:
  AWS_REGION: eu-central-1
  AWS_ROLE_ARN: arn:aws:iam::432820653916:role/ci
  ECR_REGISTRY: 432820653916.dkr.ecr.eu-central-1.amazonaws.com
  S3_CACHE: s3://iog-catalyst-nix-cache?region=eu-central-1

jobs:
  discover:
    outputs:
      hits: ${{ steps.discovery.outputs.hits }}
      nix_conf: ${{ steps.discovery.outputs.nix_conf }}
    runs-on: ubuntu-latest
    concurrency:
      group: ${{ github.workflow }}
    steps:
      - name: Standard Discovery
        uses: divnix/std-action/discover@v0.0.2
        id: discovery
  build-packages:
    needs: discover
    strategy:
      fail-fast: false
      matrix:
        target: ${{ fromJSON(needs.discover.outputs.hits).packages.build }}
    name: ${{ matrix.target.cell }} - ${{ matrix.target.name }}
    runs-on: ubuntu-latest
    steps:
<<<<<<< HEAD
      - name: Configure AWS Credentials
        uses: aws-actions/configure-aws-credentials@v1.7.0
        with:
          role-to-assume: ${{ env.AWS_ROLE_ARN }}
          aws-region: ${{ env.AWS_REGION }}
      - uses: divnix/std-action@main
=======
      - uses: divnix/std-action/run@v0.0.2
>>>>>>> 011c7a3d
        with:
          extra_nix_config: |
            ${{ needs.discover.outputs.nix_conf }}
          json: ${{ toJSON(matrix.target) }}
          nix_key: ${{ secrets.NIX_SIGNING_KEY }}
          cache: ${{ env.S3_CACHE }}
  build-devshells:
    needs: discover
    strategy:
      fail-fast: false
      matrix:
        target: ${{ fromJSON(needs.discover.outputs.hits).devshells.build }}
    name: ${{ matrix.target.cell }} - ${{ matrix.target.name }}
    runs-on: ubuntu-latest
    steps:
<<<<<<< HEAD
      - name: Configure AWS Credentials
        uses: aws-actions/configure-aws-credentials@v1.7.0
        with:
          role-to-assume: ${{ env.AWS_ROLE_ARN }}
          aws-region: ${{ env.AWS_REGION }}
      - uses: divnix/std-action@main
=======
      - uses: divnix/std-action/run@v0.0.2
>>>>>>> 011c7a3d
        with:
          extra_nix_config: |
            ${{ needs.discover.outputs.nix_conf }}
          json: ${{ toJSON(matrix.target) }}
          nix_key: ${{ secrets.NIX_SIGNING_KEY }}
          cache: ${{ env.S3_CACHE }}
  publish-containers:
    if: github.ref == 'refs/heads/main'
    needs:
      - discover
      - build-packages
    strategy:
      fail-fast: false
      matrix:
        target: ${{ fromJSON(needs.discover.outputs.hits).containers.publish }}
    name: ${{ matrix.target.cell }} - ${{ matrix.target.name }}
    runs-on: ubuntu-latest
    steps:
      - name: Configure Registry
        run: |
          aws ecr get-login-password --region eu-central-1 | docker login --username AWS --password-stdin "${{ env.ECR_REGISTRY }}"
        env:
          AWS_ACCESS_KEY_ID: ${{ secrets.AWS_ACCESS_KEY_ID }}
          AWS_SECRET_ACCESS_KEY: ${{ secrets.AWS_SECRET_ACCESS_KEY }}
          AWS_DEFAULT_REGION: eu-central-1
<<<<<<< HEAD
      - name: Configure AWS Credentials
        uses: aws-actions/configure-aws-credentials@v1.7.0
        with:
          role-to-assume: ${{ env.AWS_ROLE_ARN }}
          aws-region: ${{ env.AWS_REGION }}
      - uses: divnix/std-action@main
=======
      - uses: divnix/std-action/run@v0.0.2
>>>>>>> 011c7a3d
        with:
          extra_nix_config: |
            ${{ needs.discover.outputs.nix_conf }}
          json: ${{ toJSON(matrix.target) }}
          nix_key: ${{ secrets.NIX_SIGNING_KEY }}
          cache: ${{ env.S3_CACHE }}<|MERGE_RESOLUTION|>--- conflicted
+++ resolved
@@ -54,16 +54,12 @@
     name: ${{ matrix.target.cell }} - ${{ matrix.target.name }}
     runs-on: ubuntu-latest
     steps:
-<<<<<<< HEAD
       - name: Configure AWS Credentials
         uses: aws-actions/configure-aws-credentials@v1.7.0
         with:
           role-to-assume: ${{ env.AWS_ROLE_ARN }}
           aws-region: ${{ env.AWS_REGION }}
       - uses: divnix/std-action@main
-=======
-      - uses: divnix/std-action/run@v0.0.2
->>>>>>> 011c7a3d
         with:
           extra_nix_config: |
             ${{ needs.discover.outputs.nix_conf }}
@@ -79,16 +75,12 @@
     name: ${{ matrix.target.cell }} - ${{ matrix.target.name }}
     runs-on: ubuntu-latest
     steps:
-<<<<<<< HEAD
       - name: Configure AWS Credentials
         uses: aws-actions/configure-aws-credentials@v1.7.0
         with:
           role-to-assume: ${{ env.AWS_ROLE_ARN }}
           aws-region: ${{ env.AWS_REGION }}
       - uses: divnix/std-action@main
-=======
-      - uses: divnix/std-action/run@v0.0.2
->>>>>>> 011c7a3d
         with:
           extra_nix_config: |
             ${{ needs.discover.outputs.nix_conf }}
@@ -114,16 +106,12 @@
           AWS_ACCESS_KEY_ID: ${{ secrets.AWS_ACCESS_KEY_ID }}
           AWS_SECRET_ACCESS_KEY: ${{ secrets.AWS_SECRET_ACCESS_KEY }}
           AWS_DEFAULT_REGION: eu-central-1
-<<<<<<< HEAD
       - name: Configure AWS Credentials
         uses: aws-actions/configure-aws-credentials@v1.7.0
         with:
           role-to-assume: ${{ env.AWS_ROLE_ARN }}
           aws-region: ${{ env.AWS_REGION }}
       - uses: divnix/std-action@main
-=======
-      - uses: divnix/std-action/run@v0.0.2
->>>>>>> 011c7a3d
         with:
           extra_nix_config: |
             ${{ needs.discover.outputs.nix_conf }}
