# Catalyst Event Database

This crate defines the structure and RUST access methods for the Catalyst Event Database.

- [Catalyst Event Database](#catalyst-event-database)
  - [Starting a Local Test DB with Docker](#starting-a-local-test-db-with-docker)
  - [Creating A Local Test Database](#creating-a-local-test-database)
<<<<<<< HEAD
    - [Dependencies](#dependencies)
=======
>>>>>>> 348ba6cd
    - [Setup a clean new dev DB with a single command](#setup-a-clean-new-dev-db-with-a-single-command)
  - [GraphQL](#graphql)
    - [GraphQL Users](#graphql-users)
      - [Authentication API](#authentication-api)

<<<<<<< HEAD
=======
## Starting a Local Test DB with Docker

If you are not running postgresql-14 locally.
A test server can be run using docker-compose.

```sh
docker-compose -f ./setup/dev-db.docker-compose.yml up --remove-orphans -d
```

This will run postgres on port `5432`, and an `adminer` UI on `localhost:8080`.

>>>>>>> 348ba6cd
## Creating A Local Test Database

### Dependencies

- `cargo-make`, install `cargo install cargo-make`
- `refinery`, install `cargo install refinery_cli`

Run the following SQL on your local test PostgreSQL server:

```sql
-- Cleanup if we already ran this before.
drop database if exists "CatalystEventDev";
drop user if exists "catalyst-event-dev";

-- Create the test user we will use with the local Catalyst-Event dev database.
create user "catalyst-event-dev" with password 'CHANGE_ME';

-- Create the database.
create database "CatalystEventDev"
    with owner "catalyst-event-dev";

comment on database "CatalystEventDev" is 'Local Test Catalyst Event DB';
```

Or (you need to run these scripts from the root folder)

```sh
cargo make local-event-db-init
```

Execute Migrations:

```sh
cargo make run-event-db-migration
```

### Setup a clean new dev DB with a single command

```sh
<<<<<<< HEAD
cargo make local-event-db-setup
```

## Starting a Local Test DB with Docker

If you are not running PostgreSQL-14 locally.
A test server can be run using docker-compose, in which case you will have to run the init, setup and migrations scripts manually, inside Docker container

```sh
docker-compose -f ./setup/dev-db.docker-compose.yml up --remove-orphans -d
```

This will run Postgres on port `5432`, and an `adminer` UI on `localhost:8080`.

Then you can run init, setup or migrations scripts inside container, using docker exec command with -i (keep inputs open) and -t (pseudo-terminal) flags 

```sh
docker exec -it container_ID psql -e postgres -f setup/dev-db.sql
=======
cargo make run-event-db-migration
```

### Setup a clean new dev DB with a single command

```sh
cargo make local-event-db-setup
>>>>>>> 348ba6cd
```

## GraphQL

GraphQL is ONLY used for the admin interface.
It is configured with the `setup/graphql-setup.sql`.

<<<<<<< HEAD
For local testing, make sure the local `event-db` is set up and running, as described above.
=======
For local testing, make sure the local `event-db` is setup and running, as described above.
>>>>>>> 348ba6cd
Then:

```sh
setup/start-graphql.sh
```

See <https://www.graphile.org/postgraphile/> for documentation on the GraphQL server.

### GraphQL Users

There are two GraphQL Users:

<<<<<<< HEAD
- `cat_admin`: Full admin access to the database.
- `cat_anon`: Unauthenticated read-only access to the database.
=======
* `cat_admin`: Full admin access to the database.
* `cat_anon`: Unauthenticated read-only access to the database.
>>>>>>> 348ba6cd

To authenticate, as the `cat_admin` user, execute the `authenticate` mutation.
This will return a Signed JWT Token for the user.
The JWT Token needs to be included as a `bearer` token `Authorization` header in subsequent requests.
Authentication only last 1 Hour, after which a new token must be requested.

When authenticated as the `cat_admin` user, new `cat_admin` users can be registered with the `registerAdmin` mutation.

Further Security Roles or Admin management functions can be added as required.

#### Authentication API

<<<<<<< HEAD
The GraphQL server exposes 2 **Mutations** that are used for security.
=======
The GraphQL exposes 2 **Mutations** which are used for security.
>>>>>>> 348ba6cd

If the user is NOT authenticated, they can not update any data in the database, only read data.

To authenticate run the `authenticate` mutation with the email address and password of the user to be authenticated.
If successful, this mutation will return a JWT which will have 1 hr of Life.
<<<<<<< HEAD
Place the returned JWT in an `Authorization: Bearer <JWT>` header for all subsequent calls.

`currentAcct` query will return the authenticated user's current account details and role.
=======
Place the returned JSW in a `Authorization: Bearer <JWT>` header for all subsequent calls.

`currentAcct` query will return the authenticated users current account details and role.
>>>>>>> 348ba6cd

To register a new user, the `registerAdmin` mutation can be used.
It will only work if the user is properly authenticated with a `cat_admin` role.<|MERGE_RESOLUTION|>--- conflicted
+++ resolved
@@ -5,17 +5,11 @@
 - [Catalyst Event Database](#catalyst-event-database)
   - [Starting a Local Test DB with Docker](#starting-a-local-test-db-with-docker)
   - [Creating A Local Test Database](#creating-a-local-test-database)
-<<<<<<< HEAD
-    - [Dependencies](#dependencies)
-=======
->>>>>>> 348ba6cd
     - [Setup a clean new dev DB with a single command](#setup-a-clean-new-dev-db-with-a-single-command)
   - [GraphQL](#graphql)
     - [GraphQL Users](#graphql-users)
       - [Authentication API](#authentication-api)
 
-<<<<<<< HEAD
-=======
 ## Starting a Local Test DB with Docker
 
 If you are not running postgresql-14 locally.
@@ -27,7 +21,6 @@
 
 This will run postgres on port `5432`, and an `adminer` UI on `localhost:8080`.
 
->>>>>>> 348ba6cd
 ## Creating A Local Test Database
 
 ### Dependencies
@@ -67,34 +60,7 @@
 ### Setup a clean new dev DB with a single command
 
 ```sh
-<<<<<<< HEAD
 cargo make local-event-db-setup
-```
-
-## Starting a Local Test DB with Docker
-
-If you are not running PostgreSQL-14 locally.
-A test server can be run using docker-compose, in which case you will have to run the init, setup and migrations scripts manually, inside Docker container
-
-```sh
-docker-compose -f ./setup/dev-db.docker-compose.yml up --remove-orphans -d
-```
-
-This will run Postgres on port `5432`, and an `adminer` UI on `localhost:8080`.
-
-Then you can run init, setup or migrations scripts inside container, using docker exec command with -i (keep inputs open) and -t (pseudo-terminal) flags 
-
-```sh
-docker exec -it container_ID psql -e postgres -f setup/dev-db.sql
-=======
-cargo make run-event-db-migration
-```
-
-### Setup a clean new dev DB with a single command
-
-```sh
-cargo make local-event-db-setup
->>>>>>> 348ba6cd
 ```
 
 ## GraphQL
@@ -102,11 +68,7 @@
 GraphQL is ONLY used for the admin interface.
 It is configured with the `setup/graphql-setup.sql`.
 
-<<<<<<< HEAD
-For local testing, make sure the local `event-db` is set up and running, as described above.
-=======
 For local testing, make sure the local `event-db` is setup and running, as described above.
->>>>>>> 348ba6cd
 Then:
 
 ```sh
@@ -119,13 +81,8 @@
 
 There are two GraphQL Users:
 
-<<<<<<< HEAD
-- `cat_admin`: Full admin access to the database.
-- `cat_anon`: Unauthenticated read-only access to the database.
-=======
 * `cat_admin`: Full admin access to the database.
 * `cat_anon`: Unauthenticated read-only access to the database.
->>>>>>> 348ba6cd
 
 To authenticate, as the `cat_admin` user, execute the `authenticate` mutation.
 This will return a Signed JWT Token for the user.
@@ -138,25 +95,15 @@
 
 #### Authentication API
 
-<<<<<<< HEAD
-The GraphQL server exposes 2 **Mutations** that are used for security.
-=======
 The GraphQL exposes 2 **Mutations** which are used for security.
->>>>>>> 348ba6cd
 
 If the user is NOT authenticated, they can not update any data in the database, only read data.
 
 To authenticate run the `authenticate` mutation with the email address and password of the user to be authenticated.
 If successful, this mutation will return a JWT which will have 1 hr of Life.
-<<<<<<< HEAD
-Place the returned JWT in an `Authorization: Bearer <JWT>` header for all subsequent calls.
-
-`currentAcct` query will return the authenticated user's current account details and role.
-=======
 Place the returned JSW in a `Authorization: Bearer <JWT>` header for all subsequent calls.
 
 `currentAcct` query will return the authenticated users current account details and role.
->>>>>>> 348ba6cd
 
 To register a new user, the `registerAdmin` mutation can be used.
 It will only work if the user is properly authenticated with a `cat_admin` role.