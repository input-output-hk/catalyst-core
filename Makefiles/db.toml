--- conflicted
+++ resolved
@@ -52,11 +52,7 @@
 script_runner = "@shell"
 script = '''
 cd ${CARGO_MAKE_WORKSPACE_WORKING_DIRECTORY}/src/event-db
-<<<<<<< HEAD
-psql -e -U postgres -f setup/graphql-setup.sql
-=======
 psql -e -U postgres -f setup/graphql-setup.sql ${@}
->>>>>>> 377f8437
 '''
 
 
