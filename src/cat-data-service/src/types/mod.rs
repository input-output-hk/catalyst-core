--- conflicted
+++ resolved
@@ -1,14 +1,10 @@
 use std::ops::Deref;
 
-<<<<<<< HEAD
 pub mod ballot;
 pub mod objective;
+pub mod proposal;
 pub mod registration;
-=======
-pub mod objective;
-pub mod proposal;
 pub mod review;
->>>>>>> 9a25ea41
 pub mod voting_status;
 
 #[derive(Debug, Clone, PartialEq, Eq)]
