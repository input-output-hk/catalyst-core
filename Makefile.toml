--- conflicted
+++ resolved
@@ -3,14 +3,9 @@
 #  <https://github.com/sagiegurari/cargo-make>
 extend = [
     { path = "Makefiles/prereqs.toml"  },
-<<<<<<< HEAD
     { path = "Makefiles/docker.toml"  },
-    { path = "Makefiles/docs.toml"  }
-=======
     { path = "Makefiles/docs.toml"  },
-    { path = "Makefiles/db.toml"  },    
-
->>>>>>> f982098a
+    { path = "Makefiles/db.toml"  }
 ]
 
 [config]
