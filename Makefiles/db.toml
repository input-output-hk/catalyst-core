--- conflicted
+++ resolved
@@ -62,13 +62,10 @@
 category = "db"
 dependencies = [
     "local-event-db-init",
-<<<<<<< HEAD
     "run-event-db-migration",
-    "local-db-test-data-setup"
-=======
-    "local-event-db-graphql-init",
-    "run-event-db-migration"
->>>>>>> fc545589
+    "local-db-test-data-setup",
+    "run-event-db-migration",
+    "local-event-db-graphql-init"
 ]
 
 
