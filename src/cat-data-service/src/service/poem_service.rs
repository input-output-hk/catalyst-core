--- conflicted
+++ resolved
@@ -21,15 +21,11 @@
 use std::sync::Arc;
 
 /// This exists to allow us to add extra routes to the service for testing purposes.
-<<<<<<< HEAD
-pub fn mk_app(hosts: Vec<String>, base_route: Option<Route>, state: Arc<State>) -> impl Endpoint {
-=======
 pub(crate) fn mk_app(
     hosts: Vec<String>,
     base_route: Option<Route>,
     state: Arc<State>,
 ) -> impl Endpoint {
->>>>>>> 77185a17
     // Get the base route if defined, or a new route if not.
     let base_route = match base_route {
         Some(route) => route,
