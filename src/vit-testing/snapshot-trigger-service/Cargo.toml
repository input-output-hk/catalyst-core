--- conflicted
+++ resolved
@@ -7,15 +7,9 @@
 # See more keys and their definitions at https://doc.rust-lang.org/cargo/reference/manifest.html
 
 [dependencies]
-<<<<<<< HEAD
 hex = { workspace = true }
 uuid = { workspace = true }
 chrono = { workspace = true }
-=======
-clap = { workspace = true }
-uuid = { version = "0.8", features = ["serde","v4"] }
-chrono = { version = "0.4", features = ["serde"] }
->>>>>>> dba373c4
 walkdir = "2.3.1"
 scheduler-service-lib = { path = "../scheduler-service-lib"}
 jortestkit = { path = "../../jortestkit" }
