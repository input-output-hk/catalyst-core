--- conflicted
+++ resolved
@@ -1,12 +1,6 @@
 //! Define common and reusable api components here.
 //! these components should be structured into their own sub modules.
 //!
-<<<<<<< HEAD
-pub mod objects;
-pub mod responses;
-pub mod tags;
-=======
 pub(crate) mod objects;
 pub(crate) mod responses;
-pub(crate) mod tags;
->>>>>>> 77185a17
+pub(crate) mod tags;