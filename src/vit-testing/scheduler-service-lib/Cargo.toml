[package]
name = "scheduler-service-lib"
version = "0.1.0"
edition = "2021"

# See more keys and their definitions at https://doc.rust-lang.org/cargo/reference/manifest.html

[dependencies]
clap = { workspace = true }

serde_json = "1.0.86"
serde = { version = "1", features = ["derive"] }
<<<<<<< HEAD
uuid = { workspace = true }
chrono = { workspace = true }
=======
uuid = { version = "0.8", features = ["serde","v4"] }
chrono = { version = "0.4", features = ["serde"] }
>>>>>>> dba373c4
thiserror = "1.0"
walkdir = "2.3.1"
warp = "0.3"
futures = "0.3.8"
tokio = { version = "1.2", features = ["macros","rt","process"] }
jortestkit = { path = "../../jortestkit" }
serde_yaml = "0.8"
tracing.workspace = true

[dependencies.reqwest]
version = "0.11"
default-features = false
features = ["blocking", "rustls-tls", "json"]<|MERGE_RESOLUTION|>--- conflicted
+++ resolved
@@ -10,13 +10,8 @@
 
 serde_json = "1.0.86"
 serde = { version = "1", features = ["derive"] }
-<<<<<<< HEAD
 uuid = { workspace = true }
 chrono = { workspace = true }
-=======
-uuid = { version = "0.8", features = ["serde","v4"] }
-chrono = { version = "0.4", features = ["serde"] }
->>>>>>> dba373c4
 thiserror = "1.0"
 walkdir = "2.3.1"
 warp = "0.3"
