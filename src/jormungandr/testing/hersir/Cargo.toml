--- conflicted
+++ resolved
@@ -33,8 +33,4 @@
 rand_core = "0.6"
 rand_chacha = "0.3"
 multiaddr = { package = "parity-multiaddr", version = "0.11" }
-<<<<<<< HEAD
-
-=======
->>>>>>> 53bc40e6
 reqwest = { workspace = true }