--- conflicted
+++ resolved
@@ -1,27 +1,6 @@
 name: Nix CI
 
-<<<<<<< HEAD
-on:
-  pull_request:
-    paths:
-      - ".github/workflows/nix.yml"
-      - "nix/**"
-      - "src/**"
-      - "Cargo.*"
-      - "flake.*"
-  push:
-    branches:
-      - main
-    paths:
-      - ".github/workflows/nix.yml"
-      - "nix/**"
-      - "src/**"
-      - "Cargo.*"
-      - "flake.*"
-  workflow_dispatch:
-=======
 on: {}
->>>>>>> 55a45980
 
 permissions:
   id-token: write
