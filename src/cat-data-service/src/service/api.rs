--- conflicted
+++ resolved
@@ -1,13 +1,8 @@
-<<<<<<< HEAD
 //! Catalyst Data Service API Definition
 //!
 //! This defines all endpoints for the Catalyst Data Service API.
 //! It however does NOT contain any processing for them, that is defined elsewhere.
-use poem::{
-    Route,
-};
-=======
->>>>>>> e3197aa8
+use poem::Route;
 use poem_openapi::{param::Query, payload::PlainText, OpenApi, OpenApiService};
 use std::net::SocketAddr;
 
@@ -27,16 +22,9 @@
     }
 }
 
-<<<<<<< HEAD
-
 pub(crate) fn mk_api(addr: &SocketAddr) -> OpenApiService<Api, ()> {
     // This should be the actual hostname of the service.  But in the absence of that, the IP address/port will do.
     let server_host = format!("http://{}:{}/api", addr.ip(), addr.port());
 
     OpenApiService::new(Api, "Hello World 2", "1.0").server(server_host)
-=======
-pub fn api(addr: &SocketAddr) -> OpenApiService<Api, ()> {
-    let server_host = format!("http://{}:{}/api", addr.ip(), addr.port());
-    OpenApiService::new(Api, "Hello World", "1.0").server(server_host)
->>>>>>> e3197aa8
 }