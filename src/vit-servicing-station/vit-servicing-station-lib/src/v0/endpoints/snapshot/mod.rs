mod handlers;
mod routes;

use crate::{
    db::queries::snapshot::{
        query_contributions_by_stake_public_key_and_snapshot_tag,
        query_contributions_by_voting_key_and_voter_group_and_snapshot_tag, query_snapshot_by_tag,
        query_total_voting_power_by_voting_group_and_snapshot_tag,
        query_voters_by_voting_key_and_snapshot_tag,
    },
    v0::{context::SharedContext, errors::HandleError},
};
pub use handlers::{RawSnapshotInput, SnapshotInfoInput};
use itertools::Itertools;
use jormungandr_lib::interfaces::Value;
pub use routes::filter;
use serde::{Deserialize, Serialize};
<<<<<<< HEAD
use snapshot_lib::{
    voting_group::{RepsVotersAssigner, DEFAULT_DIRECT_VOTER_GROUP, DEFAULT_REPRESENTATIVE_GROUP},
    Dreps, Fraction, RawSnapshot, Snapshot, SnapshotInfo,
};
=======
>>>>>>> f595abeb

pub type Tag = String;
pub type Group = String;

#[derive(Clone, Debug, PartialEq, Serialize, Deserialize)]
pub struct VoterInfo {
    pub voting_group: Group,
    pub voting_power: Value,
    pub delegations_power: u64,
    pub delegations_count: u64,
    pub voting_power_saturation: f64,
}

/// Voter information in the current snapshot
#[derive(Clone, Debug, PartialEq, Serialize, Deserialize)]
pub struct VotersInfo {
    /// A listing of voter information in the current snapshot
    pub voter_info: Vec<VoterInfo>,
    /// Timestamp for the latest update in voter info in the current snapshot
    #[serde(deserialize_with = "crate::utils::serde::deserialize_unix_timestamp_from_rfc3339")]
    #[serde(serialize_with = "crate::utils::serde::serialize_unix_timestamp_as_rfc3339")]
    pub last_updated: i64,
}

#[tracing::instrument(skip(context))]
pub async fn get_voters_info(
    tag: String,
    voting_key: String,
    context: SharedContext,
) -> Result<VotersInfo, HandleError> {
    let pool = &context.read().await.db_connection_pool;

    let snapshot = query_snapshot_by_tag(tag.clone(), pool).await?;
    let mut voter_info = Vec::new();
    let voters =
        query_voters_by_voting_key_and_snapshot_tag(voting_key.clone(), tag.clone(), pool).await?;

    for voter in voters {
        let contributors = query_contributions_by_voting_key_and_voter_group_and_snapshot_tag(
            voting_key.clone(),
            voter.voting_group.clone(),
            tag.clone(),
            pool,
        )
        .await?;

        let total_voting_power_per_group =
            query_total_voting_power_by_voting_group_and_snapshot_tag(
                voter.voting_group.clone(),
                tag.clone(),
                pool,
            )
            .await? as f64;

        voter_info.push(VoterInfo {
            voting_power: Value::from(voter.voting_power as u64),
            delegations_count: contributors.len() as u64,
            delegations_power: contributors
                .iter()
                .map(|contributor| contributor.value as u64)
                .sum(),
            voting_group: voter.voting_group,
            voting_power_saturation: if total_voting_power_per_group != 0_f64 {
                voter.voting_power as f64 / total_voting_power_per_group
            } else {
                0_f64
            },
        })
    }

    Ok(VotersInfo {
        voter_info,
        last_updated: snapshot.last_updated,
    })
}

#[derive(Debug, Clone, PartialEq, Eq, Serialize, Deserialize)]
pub struct DelegatorInfo {
    pub dreps: Vec<String>,
    pub voting_groups: Vec<String>,
    /// Timestamp for the latest update in voter info in the current snapshot
    #[serde(deserialize_with = "crate::utils::serde::deserialize_unix_timestamp_from_rfc3339")]
    #[serde(serialize_with = "crate::utils::serde::serialize_unix_timestamp_as_rfc3339")]
    pub last_updated: i64,
}

#[tracing::instrument(skip(context))]
pub async fn get_delegator_info(
    tag: String,
    stake_public_key: String,
    context: SharedContext,
) -> Result<DelegatorInfo, HandleError> {
    let pool = &context.read().await.db_connection_pool;

    let snapshot = query_snapshot_by_tag(tag.clone(), pool).await?;

    let contributions =
        query_contributions_by_stake_public_key_and_snapshot_tag(stake_public_key, tag, pool)
            .await?;

    Ok(DelegatorInfo {
        dreps: contributions
            .iter()
            .map(|contribution| contribution.voting_key.clone())
            .unique()
            .collect(),
        voting_groups: contributions
            .iter()
            .map(|contribution| contribution.voting_group.clone())
            .unique()
            .collect(),
        last_updated: snapshot.last_updated,
    })
<<<<<<< HEAD
}

pub async fn get_tags(context: SharedContext) -> Result<Vec<Tag>, HandleError> {
    let pool = &context.read().await.db_connection_pool;

    Ok(query_all_snapshots(pool)
        .await?
        .into_iter()
        .map(|snapshot| snapshot.tag)
        .collect())
}

#[allow(clippy::too_many_arguments)]
#[tracing::instrument(skip(snapshot, context))]
pub async fn update_from_raw_snapshot(
    tag: String,
    snapshot: RawSnapshot,
    update_timestamp: i64,
    min_stake_threshold: Value,
    voting_power_cap: Fraction,
    direct_voters_group: Option<String>,
    representatives_group: Option<String>,
    dreps: Option<Dreps>,
    context: SharedContext,
) -> Result<(), HandleError> {
    let direct_voter = direct_voters_group.unwrap_or_else(|| DEFAULT_DIRECT_VOTER_GROUP.into());
    let representative =
        representatives_group.unwrap_or_else(|| DEFAULT_REPRESENTATIVE_GROUP.into());
    let assigner = RepsVotersAssigner::new(direct_voter, representative, dreps.unwrap_or_default());
    let snapshot =
        Snapshot::from_raw_snapshot(snapshot, min_stake_threshold, voting_power_cap, &assigner)
            .map_err(|e| HandleError::InternalError(e.to_string()))?
            .to_full_snapshot_info();

    update_from_snapshot_info(tag, snapshot, update_timestamp, context).await
}

pub fn convert_snapshot_to_contrib(
    tag: String,
    snapshot: impl IntoIterator<Item = SnapshotInfo>,
) -> (Vec<Voter>, Vec<Contribution>) {
    let mut contributions = Vec::new();
    let mut voters = Vec::new();
    for entry in snapshot {
        contributions.extend(entry.contributions.into_iter().map(|contribution| {
            Contribution {
                stake_public_key: contribution.stake_public_key,
                reward_address: contribution.reward_address,
                value: contribution
                    .value
                    .try_into()
                    .expect("value should not exceed i64 limit"),
                voting_key: entry.hir.voting_key.to_hex(),
                voting_group: entry.hir.voting_group.clone(),
                snapshot_tag: tag.clone(),
            }
        }));

        voters.push(Voter {
            voting_key: entry.hir.voting_key.to_hex(),
            voting_group: entry.hir.voting_group.clone(),
            voting_power: Into::<u64>::into(entry.hir.voting_power)
                .try_into()
                .expect("value should not exceed i64 limit"),
            snapshot_tag: tag.clone(),
        });
    }
    (voters, contributions)
}

#[tracing::instrument(skip(snapshot, context))]
pub async fn update_from_snapshot_info(
    tag: String,
    snapshot: impl IntoIterator<Item = SnapshotInfo>,
    update_timestamp: i64,
    context: SharedContext,
) -> Result<(), HandleError> {
    let pool = &context.read().await.db_connection_pool;

    put_snapshot(
        models::snapshot::Snapshot {
            tag: tag.clone(),
            last_updated: update_timestamp,
        },
        pool,
    )?;

    let (voters, contributions) = convert_snapshot_to_contrib(tag, snapshot);

    let db_conn = pool.get().map_err(HandleError::DatabaseError)?;

    batch_put_voters(&voters, &db_conn)?;
    batch_put_contributions(&contributions, &db_conn)?;

    Ok(())
}

#[cfg(test)]
mod test {
    use std::collections::HashSet;

    use super::*;
    use crate::db::migrations::initialize_db_with_migration;
    use crate::v0::context::test::new_db_test_shared_context;
    use jormungandr_lib::crypto::account::Identifier;
    use snapshot_lib::registration::{Delegations, VotingRegistration};
    use snapshot_lib::{KeyContribution, SnapshotInfo, VoterHIR};
    use tracing::Level;
    use warp::hyper::StatusCode;
    use warp::{Filter, Reply};

    #[tokio::test]
    pub async fn test_snapshot() {
        let context = new_db_test_shared_context();
        let db_conn = &context.read().await.db_connection_pool.get().unwrap();
        initialize_db_with_migration(db_conn).unwrap();

        let keys = [
            Identifier::from_hex(
                "0000000000000000000000000000000000000000000000000000000000000000",
            )
            .unwrap(),
            Identifier::from_hex(
                "1111111111111111111111111111111111111111111111111111111111111111",
            )
            .unwrap(),
            Identifier::from_hex(
                "2222222222222222222222222222222222222222222222222222222222222222",
            )
            .unwrap(),
        ];

        const GROUP1: &str = "group1";
        const GROUP2: &str = "group2";

        const TAG1: &str = "tag1";
        const TAG2: &str = "tag2";

        const UPDATE_TIME1: i64 = 0;
        const UPDATE_TIME2: i64 = 1;

        let key_0_values = [
            VoterInfo {
                voting_group: GROUP1.to_string(),
                voting_power: Value::from(1),
                delegations_power: 2,
                delegations_count: 2,
                voting_power_saturation: 1_f64 / 3_f64,
            },
            VoterInfo {
                voting_group: GROUP2.to_string(),
                voting_power: Value::from(2),
                delegations_power: 2,
                delegations_count: 2,
                voting_power_saturation: 1_f64,
            },
        ];

        let key_1_values = [VoterInfo {
            voting_group: GROUP1.to_string(),
            voting_power: Value::from(2),
            delegations_power: 2,
            delegations_count: 2,
            voting_power_saturation: 2_f64 / 3_f64,
        }];

        let content_a = std::iter::repeat(keys[0].clone())
            .take(key_0_values.len())
            .zip(key_0_values.iter().cloned())
            .map(
                |(
                    voting_key,
                    VoterInfo {
                        voting_group,
                        voting_power,
                        delegations_power: _,
                        delegations_count: _,
                        voting_power_saturation: _,
                    },
                )| SnapshotInfo {
                    contributions: vec![
                        KeyContribution {
                            reward_address: "address_1".to_string(),
                            stake_public_key: "stake_public_key_1".to_string(),
                            value: 1,
                        },
                        KeyContribution {
                            reward_address: "address_2".to_string(),
                            stake_public_key: "stake_public_key_2".to_string(),
                            value: 1,
                        },
                    ],
                    hir: VoterHIR {
                        voting_key,
                        voting_group,
                        voting_power,
                    },
                },
            )
            .chain(
                std::iter::repeat(keys[1].clone())
                    .take(key_1_values.len())
                    .zip(key_1_values.iter().cloned())
                    .map(
                        |(
                            voting_key,
                            VoterInfo {
                                voting_group,
                                voting_power,
                                delegations_power: _,
                                delegations_count: _,
                                voting_power_saturation: _,
                            },
                        )| SnapshotInfo {
                            contributions: vec![
                                KeyContribution {
                                    reward_address: "address_1".to_string(),
                                    stake_public_key: "stake_public_key_1".to_string(),
                                    value: 1,
                                },
                                KeyContribution {
                                    reward_address: "address_2".to_string(),
                                    stake_public_key: "stake_public_key_2".to_string(),
                                    value: 1,
                                },
                            ],
                            hir: VoterHIR {
                                voting_key,
                                voting_group,
                                voting_power,
                            },
                        },
                    ),
            )
            .collect::<Vec<_>>();

        update_from_snapshot_info(
            TAG1.to_string(),
            content_a.clone(),
            UPDATE_TIME1,
            context.clone(),
        )
        .await
        .unwrap();

        let key_2_values = [VoterInfo {
            voting_group: GROUP1.to_string(),
            voting_power: Value::from(3),
            delegations_power: 0,
            delegations_count: 0,
            voting_power_saturation: 0.5_f64,
        }];

        let content_b = std::iter::repeat(keys[2].clone())
            .take(key_2_values.len())
            .zip(key_2_values.iter().cloned())
            .map(
                |(
                    voting_key,
                    VoterInfo {
                        voting_group,
                        voting_power,
                        delegations_power: _,
                        delegations_count: _,
                        voting_power_saturation: _,
                    },
                )| SnapshotInfo {
                    contributions: vec![],
                    hir: VoterHIR {
                        voting_key,
                        voting_group,
                        voting_power,
                    },
                },
            )
            .collect::<Vec<_>>();

        update_from_snapshot_info(
            TAG2.to_string(),
            [content_a, content_b].concat(),
            UPDATE_TIME2,
            context.clone(),
        )
        .await
        .unwrap();

        assert_eq!(
            &key_0_values[..],
            &super::get_voters_info(TAG1.to_string(), keys[0].to_hex(), context.clone())
                .await
                .unwrap()
                .voter_info[..],
        );

        assert_eq!(
            &key_1_values[..],
            &super::get_voters_info(TAG1.to_string(), keys[1].to_hex(), context.clone())
                .await
                .unwrap()
                .voter_info[..],
        );

        assert!(
            &super::get_voters_info(TAG1.to_string(), keys[2].to_hex(), context.clone())
                .await
                .unwrap()
                .voter_info
                .is_empty(),
        );

        assert_eq!(
            &key_2_values[..],
            &super::get_voters_info(TAG2.to_string(), keys[2].to_hex(), context.clone())
                .await
                .unwrap()
                .voter_info[..],
        );

        assert_eq!(
            super::get_delegator_info(
                TAG1.to_string(),
                "stake_public_key_1".to_string(),
                context.clone()
            )
            .await
            .unwrap(),
            DelegatorInfo {
                dreps: vec![
                    "0000000000000000000000000000000000000000000000000000000000000000".to_string(),
                    "1111111111111111111111111111111111111111111111111111111111111111".to_string()
                ],
                voting_groups: vec!["group1".to_string(), "group2".to_string()],
                last_updated: UPDATE_TIME1,
            }
        );

        assert_eq!(
            super::get_delegator_info(
                TAG1.to_string(),
                "stake_public_key_2".to_string(),
                context.clone()
            )
            .await
            .unwrap(),
            DelegatorInfo {
                dreps: vec![
                    "0000000000000000000000000000000000000000000000000000000000000000".to_string(),
                    "1111111111111111111111111111111111111111111111111111111111111111".to_string()
                ],
                voting_groups: vec!["group1".to_string(), "group2".to_string()],
                last_updated: UPDATE_TIME1,
            }
        );

        assert_eq!(
            super::get_delegator_info(
                TAG2.to_string(),
                "stake_public_key_1".to_string(),
                context.clone()
            )
            .await
            .unwrap(),
            DelegatorInfo {
                dreps: vec![
                    "0000000000000000000000000000000000000000000000000000000000000000".to_string(),
                    "1111111111111111111111111111111111111111111111111111111111111111".to_string()
                ],
                voting_groups: vec!["group1".to_string(), "group2".to_string()],
                last_updated: UPDATE_TIME2,
            }
        );

        assert_eq!(
            super::get_delegator_info(TAG2.to_string(), "stake_public_key_2".to_string(), context)
                .await
                .unwrap(),
            DelegatorInfo {
                dreps: vec![
                    "0000000000000000000000000000000000000000000000000000000000000000".to_string(),
                    "1111111111111111111111111111111111111111111111111111111111111111".to_string()
                ],
                voting_groups: vec!["group1".to_string(), "group2".to_string()],
                last_updated: UPDATE_TIME2,
            }
        );
    }

    #[tokio::test]
    pub async fn test_snapshot_previous_entries_get_deleted() {
        const TAG1: &str = "tag1";
        const TAG2: &str = "tag2";

        const UPDATE_TIME1: i64 = 0;

        let context = new_db_test_shared_context();
        let db_conn = &context.read().await.db_connection_pool.get().unwrap();
        initialize_db_with_migration(db_conn).unwrap();

        let voting_key = Identifier::from_hex(
            "0000000000000000000000000000000000000000000000000000000000000000",
        )
        .unwrap();

        let inputs = [
            SnapshotInfo {
                contributions: vec![],
                hir: VoterHIR {
                    voting_key: voting_key.clone(),
                    voting_group: "GROUP1".into(),
                    voting_power: 1.into(),
                },
            },
            SnapshotInfo {
                contributions: vec![],
                hir: VoterHIR {
                    voting_key: voting_key.clone(),
                    voting_group: "GROUP2".into(),
                    voting_power: 1.into(),
                },
            },
        ];

        update_from_snapshot_info(
            TAG1.to_string(),
            inputs.clone(),
            UPDATE_TIME1,
            context.clone(),
        )
        .await
        .unwrap();
        update_from_snapshot_info(
            TAG2.to_string(),
            inputs.clone(),
            UPDATE_TIME1,
            context.clone(),
        )
        .await
        .unwrap();

        assert_eq!(
            super::get_voters_info(TAG1.to_string(), voting_key.to_hex(), context.clone())
                .await
                .unwrap()
                .voter_info,
            inputs
                .iter()
                .cloned()
                .map(|snapshot| VoterInfo {
                    voting_group: snapshot.hir.voting_group,
                    voting_power: snapshot.hir.voting_power,
                    delegations_power: snapshot
                        .contributions
                        .iter()
                        .map(|KeyContribution { value, .. }| value)
                        .sum(),
                    delegations_count: snapshot.contributions.len() as u64,
                    voting_power_saturation: 1_f64,
                })
                .collect::<Vec<_>>()
        );

        super::update_from_snapshot_info(
            TAG1.to_string(),
            inputs[0..1].to_vec(),
            UPDATE_TIME1,
            context.clone(),
        )
        .await
        .unwrap();

        assert_eq!(
            super::get_voters_info(TAG1.to_string(), voting_key.to_hex(), context.clone())
                .await
                .unwrap()
                .voter_info,
            inputs[0..1]
                .iter()
                .cloned()
                .map(|snapshot| VoterInfo {
                    voting_group: snapshot.hir.voting_group,
                    voting_power: snapshot.hir.voting_power,
                    delegations_power: snapshot
                        .contributions
                        .iter()
                        .map(|KeyContribution { value, .. }| value)
                        .sum(),
                    delegations_count: snapshot.contributions.len() as u64,
                    voting_power_saturation: 1_f64,
                })
                .collect::<Vec<_>>()
        );

        // asserting that TAG2 is untouched, just in case
        assert_eq!(
            super::get_voters_info(TAG2.to_string(), voting_key.to_hex(), context.clone())
                .await
                .unwrap()
                .voter_info,
            inputs
                .iter()
                .cloned()
                .map(|snapshot| VoterInfo {
                    voting_group: snapshot.hir.voting_group,
                    voting_power: snapshot.hir.voting_power,
                    delegations_power: snapshot
                        .contributions
                        .iter()
                        .map(|KeyContribution { value, .. }| value)
                        .sum(),
                    delegations_count: snapshot.contributions.len() as u64,
                    voting_power_saturation: 1_f64,
                })
                .collect::<Vec<_>>()
        );
    }

    async fn get_voters_info<F>(
        tag: &str,
        voting_key: &str,
        filter: &F,
    ) -> Result<Vec<(u64, u64, u64, String)>, StatusCode>
    where
        F: Filter + 'static,
        F::Extract: Reply + Send,
    {
        let result = warp::test::request()
            .path(format!("/snapshot/voter/{}/{}", tag, voting_key).as_ref())
            .reply(filter)
            .await;

        let status = result.status();
        if !matches!(status, StatusCode::OK) {
            return Err(status);
        }

        let req_body = String::from_utf8(result.body().to_vec()).unwrap();
        let VotersInfo {
            voter_info,
            last_updated: _timestamp,
        } = serde_json::from_str(&req_body).unwrap();

        Ok(voter_info
            .into_iter()
            .map(|v| {
                (
                    u64::from(v.voting_power),
                    v.delegations_count,
                    v.delegations_power,
                    v.voting_group,
                )
            })
            .collect::<Vec<_>>())
    }

    #[tokio::test]
    async fn test_snapshot_get_tags_1() {
        const GROUP1: &str = "group1";
        const GROUP2: &str = "group2";

        tracing_subscriber::fmt()
            .with_max_level(Level::TRACE)
            .with_writer(tracing_subscriber::fmt::TestWriter::new())
            .try_init()
            .unwrap();

        let keys = [
            "0000000000000000000000000000000000000000000000000000000000000000",
            "1111111111111111111111111111111111111111111111111111111111111111",
        ];

        let content_a = serde_json::to_string(&SnapshotInfoInput {
            snapshot: vec![
                SnapshotInfo {
                    contributions: vec![
                        KeyContribution {
                            reward_address: "address_1".to_string(),
                            stake_public_key: "stake_public_key_1".to_string(),
                            value: 2,
                        },
                        KeyContribution {
                            reward_address: "address_2".to_string(),
                            stake_public_key: "stake_public_key_2".to_string(),
                            value: 2,
                        },
                    ],
                    hir: VoterHIR {
                        voting_key: Identifier::from_hex(keys[0]).unwrap(),
                        voting_group: GROUP1.to_string(),
                        voting_power: 1.into(),
                    },
                },
                SnapshotInfo {
                    contributions: vec![KeyContribution {
                        reward_address: "address_3".to_string(),
                        stake_public_key: "stake_public_key_3".to_string(),
                        value: 3,
                    }],
                    hir: VoterHIR {
                        voting_key: Identifier::from_hex(keys[0]).unwrap(),
                        voting_group: GROUP2.to_string(),
                        voting_power: 2.into(),
                    },
                },
            ],
            update_timestamp: 0,
        })
        .unwrap();

        let content_b = serde_json::to_string(&SnapshotInfoInput {
            snapshot: vec![SnapshotInfo {
                contributions: vec![],
                hir: VoterHIR {
                    voting_key: Identifier::from_hex(keys[0]).unwrap(),
                    voting_group: GROUP1.to_string(),
                    voting_power: 2.into(),
                },
            }],
            update_timestamp: 1,
        })
        .unwrap();

        let context = new_db_test_shared_context();
        let db_conn = &context.read().await.db_connection_pool.get().unwrap();
        initialize_db_with_migration(db_conn).unwrap();

        let snapshot_root = warp::path!("snapshot" / ..).boxed();
        let filter = filter(snapshot_root.clone(), context.clone());
        let put_filter = snapshot_root.and(update_filter(context));

        assert_eq!(
            warp::test::request()
                .path("/snapshot/snapshot_info/tag_a")
                .method("PUT")
                .body(content_a)
                .reply(&put_filter)
                .await
                .status(),
            StatusCode::OK
        );

        assert_eq!(
            warp::test::request()
                .path("/snapshot/snapshot_info/tag_b")
                .method("PUT")
                .body(content_b)
                .reply(&put_filter)
                .await
                .status(),
            StatusCode::OK
        );

        assert_eq!(
            get_voters_info("tag_a", keys[0], &filter).await.unwrap(),
            vec![
                (1u64, 2u64, 4u64, GROUP1.to_string()),
                (2u64, 1u64, 3u64, GROUP2.to_string())
            ]
        );

        assert_eq!(
            get_voters_info("tag_b", keys[0], &filter).await.unwrap(),
            vec![(2u64, 0u64, 0u64, GROUP1.to_string())]
        );

        assert!(get_voters_info("tag_c", keys[0], &filter).await.is_err());

        let result = warp::test::request().path("/snapshot").reply(&filter).await;

        let status = result.status();
        if !matches!(status, StatusCode::OK) {
            todo!();
        }

        let mut tags: Vec<String> =
            serde_json::from_str(&String::from_utf8(result.body().to_vec()).unwrap()).unwrap();

        tags.sort_unstable();

        assert_eq!(tags, vec!["tag_a", "tag_b"]);
    }

    #[tokio::test]
    async fn test_snapshot_get_tags_2() {
        let key = "0000000000000000000000000000000000000000000000000000000000000000";

        let content_a = serde_json::to_string(&RawSnapshotInput {
            snapshot: vec![
                VotingRegistration {
                    stake_public_key:
                        "0xa6a3c0447aeb9cc54cf6422ba32b294e5e1c3ef6d782f2acff4a70694c4d1663"
                            .to_string(),
                    voting_power: 2.into(),
                    reward_address:
                        "0xa6a3c0447aeb9cc54cf6422ba32b294e5e1c3ef6d782f2acff4a70694c4d1663"
                            .to_string(),
                    delegations: Delegations::Legacy(Identifier::from_hex(key).unwrap()),
                    voting_purpose: 0,
                },
                VotingRegistration {
                    stake_public_key:
                        "0x00588e8e1d18cba576a4d35758069fe94e53f638b6faf7c07b8abd2bc5c5cdee"
                            .to_string(),
                    voting_power: 1.into(),
                    reward_address:
                        "0x00588e8e1d18cba576a4d35758069fe94e53f638b6faf7c07b8abd2bc5c5cdee"
                            .to_string(),
                    delegations: Delegations::Legacy(Identifier::from_hex(key).unwrap()),
                    voting_purpose: 0,
                },
            ]
            .into(),
            update_timestamp: 0,
            min_stake_threshold: 0.into(),
            voting_power_cap: 100.into(),
            direct_voters_group: None,
            representatives_group: None,
            dreps: Some(
                (vec![Identifier::from_hex(key).unwrap()]
                    .into_iter()
                    .collect::<HashSet<Identifier>>())
                .into(),
            ),
        })
        .unwrap();

        let content_b = serde_json::to_string(&RawSnapshotInput {
            snapshot: vec![
                VotingRegistration {
                    stake_public_key:
                        "0xa6a3c0447aeb9cc54cf6422ba32b294e5e1c3ef6d782f2acff4a70694c4d1663"
                            .to_string(),
                    voting_power: 10.into(),
                    reward_address:
                        "0xa6a3c0447aeb9cc54cf6422ba32b294e5e1c3ef6d782f2acff4a70694c4d1663"
                            .to_string(),
                    delegations: Delegations::Legacy(Identifier::from_hex(key).unwrap()),
                    voting_purpose: 0,
                },
                VotingRegistration {
                    stake_public_key:
                        "0x00588e8e1d18cba576a4d35758069fe94e53f638b6faf7c07b8abd2bc5c5cdee"
                            .to_string(),
                    voting_power: 1.into(),
                    reward_address:
                        "0x00588e8e1d18cba576a4d35758069fe94e53f638b6faf7c07b8abd2bc5c5cdee"
                            .to_string(),
                    delegations: Delegations::Legacy(Identifier::from_hex(key).unwrap()),
                    voting_purpose: 0,
                },
            ]
            .into(),
            update_timestamp: 0,
            min_stake_threshold: 0.into(),
            voting_power_cap: 100.into(),
            direct_voters_group: None,
            representatives_group: None,
            dreps: None,
        })
        .unwrap();

        let context = new_db_test_shared_context();
        let db_conn = &context.read().await.db_connection_pool.get().unwrap();
        initialize_db_with_migration(db_conn).unwrap();

        let snapshot_root = warp::path!("snapshot" / ..).boxed();
        let filter = filter(snapshot_root.clone(), context.clone());
        let put_filter = snapshot_root.and(update_filter(context));

        assert_eq!(
            warp::test::request()
                .path("/snapshot/raw_snapshot/tag_a")
                .method("PUT")
                .body(content_a)
                .reply(&put_filter)
                .await
                .status(),
            StatusCode::OK
        );

        assert_eq!(
            warp::test::request()
                .path("/snapshot/raw_snapshot/tag_b")
                .method("PUT")
                .body(content_b)
                .reply(&put_filter)
                .await
                .status(),
            StatusCode::OK
        );

        assert_eq!(
            get_voters_info("tag_a", key, &filter).await.unwrap(),
            vec![(3u64, 2u64, 3u64, "rep".to_string())]
        );

        assert_eq!(
            get_voters_info("tag_b", key, &filter).await.unwrap(),
            vec![(11u64, 2u64, 11u64, "direct".to_string())]
        );

        assert!(get_voters_info("tag_c", key, &filter).await.is_err());

        let result = warp::test::request().path("/snapshot").reply(&filter).await;

        let status = result.status();
        if !matches!(status, StatusCode::OK) {
            todo!();
        }

        let mut tags: Vec<String> =
            serde_json::from_str(&String::from_utf8(result.body().to_vec()).unwrap()).unwrap();

        tags.sort_unstable();

        assert_eq!(tags, vec!["tag_a", "tag_b"]);
    }

    #[tokio::test]
    async fn test_put_raw_snapshot() {
        let content = r#"{"snapshot":[{"stake_public_key":"0xa6a3c0447aeb9cc54cf6422ba32b294e5e1c3ef6d782f2acff4a70694c4d1663","voting_power":2,"reward_address":"0xa6a3c0447aeb9cc54cf6422ba32b294e5e1c3ef6d782f2acff4a70694c4d1663","delegations":"0x0000000000000000000000000000000000000000000000000000000000000000","voting_purpose":0},{"stake_public_key":"0x00588e8e1d18cba576a4d35758069fe94e53f638b6faf7c07b8abd2bc5c5cdee","voting_power":1,"reward_address":"0x00588e8e1d18cba576a4d35758069fe94e53f638b6faf7c07b8abd2bc5c5cdee","delegations":"0x0000000000000000000000000000000000000000000000000000000000000000","voting_purpose":0}],"update_timestamp":"1970-01-01T00:00:00Z","min_stake_threshold":0,"voting_power_cap": "NaN","direct_voters_group":null,"representatives_group":null}"#;

        let context = new_db_test_shared_context();
        let db_conn = &context.read().await.db_connection_pool.get().unwrap();
        initialize_db_with_migration(db_conn).unwrap();

        let snapshot_root = warp::path!("snapshot" / ..).boxed();
        let put_filter = snapshot_root.and(update_filter(context));

        assert_eq!(
            warp::test::request()
                .path("/snapshot/raw_snapshot/tag_a")
                .method("PUT")
                .body(content)
                .reply(&put_filter)
                .await
                .status(),
            StatusCode::BAD_REQUEST
        );
    }
=======
>>>>>>> f595abeb
}<|MERGE_RESOLUTION|>--- conflicted
+++ resolved
@@ -15,13 +15,6 @@
 use jormungandr_lib::interfaces::Value;
 pub use routes::filter;
 use serde::{Deserialize, Serialize};
-<<<<<<< HEAD
-use snapshot_lib::{
-    voting_group::{RepsVotersAssigner, DEFAULT_DIRECT_VOTER_GROUP, DEFAULT_REPRESENTATIVE_GROUP},
-    Dreps, Fraction, RawSnapshot, Snapshot, SnapshotInfo,
-};
-=======
->>>>>>> f595abeb
 
 pub type Tag = String;
 pub type Group = String;
@@ -135,846 +128,4 @@
             .collect(),
         last_updated: snapshot.last_updated,
     })
-<<<<<<< HEAD
-}
-
-pub async fn get_tags(context: SharedContext) -> Result<Vec<Tag>, HandleError> {
-    let pool = &context.read().await.db_connection_pool;
-
-    Ok(query_all_snapshots(pool)
-        .await?
-        .into_iter()
-        .map(|snapshot| snapshot.tag)
-        .collect())
-}
-
-#[allow(clippy::too_many_arguments)]
-#[tracing::instrument(skip(snapshot, context))]
-pub async fn update_from_raw_snapshot(
-    tag: String,
-    snapshot: RawSnapshot,
-    update_timestamp: i64,
-    min_stake_threshold: Value,
-    voting_power_cap: Fraction,
-    direct_voters_group: Option<String>,
-    representatives_group: Option<String>,
-    dreps: Option<Dreps>,
-    context: SharedContext,
-) -> Result<(), HandleError> {
-    let direct_voter = direct_voters_group.unwrap_or_else(|| DEFAULT_DIRECT_VOTER_GROUP.into());
-    let representative =
-        representatives_group.unwrap_or_else(|| DEFAULT_REPRESENTATIVE_GROUP.into());
-    let assigner = RepsVotersAssigner::new(direct_voter, representative, dreps.unwrap_or_default());
-    let snapshot =
-        Snapshot::from_raw_snapshot(snapshot, min_stake_threshold, voting_power_cap, &assigner)
-            .map_err(|e| HandleError::InternalError(e.to_string()))?
-            .to_full_snapshot_info();
-
-    update_from_snapshot_info(tag, snapshot, update_timestamp, context).await
-}
-
-pub fn convert_snapshot_to_contrib(
-    tag: String,
-    snapshot: impl IntoIterator<Item = SnapshotInfo>,
-) -> (Vec<Voter>, Vec<Contribution>) {
-    let mut contributions = Vec::new();
-    let mut voters = Vec::new();
-    for entry in snapshot {
-        contributions.extend(entry.contributions.into_iter().map(|contribution| {
-            Contribution {
-                stake_public_key: contribution.stake_public_key,
-                reward_address: contribution.reward_address,
-                value: contribution
-                    .value
-                    .try_into()
-                    .expect("value should not exceed i64 limit"),
-                voting_key: entry.hir.voting_key.to_hex(),
-                voting_group: entry.hir.voting_group.clone(),
-                snapshot_tag: tag.clone(),
-            }
-        }));
-
-        voters.push(Voter {
-            voting_key: entry.hir.voting_key.to_hex(),
-            voting_group: entry.hir.voting_group.clone(),
-            voting_power: Into::<u64>::into(entry.hir.voting_power)
-                .try_into()
-                .expect("value should not exceed i64 limit"),
-            snapshot_tag: tag.clone(),
-        });
-    }
-    (voters, contributions)
-}
-
-#[tracing::instrument(skip(snapshot, context))]
-pub async fn update_from_snapshot_info(
-    tag: String,
-    snapshot: impl IntoIterator<Item = SnapshotInfo>,
-    update_timestamp: i64,
-    context: SharedContext,
-) -> Result<(), HandleError> {
-    let pool = &context.read().await.db_connection_pool;
-
-    put_snapshot(
-        models::snapshot::Snapshot {
-            tag: tag.clone(),
-            last_updated: update_timestamp,
-        },
-        pool,
-    )?;
-
-    let (voters, contributions) = convert_snapshot_to_contrib(tag, snapshot);
-
-    let db_conn = pool.get().map_err(HandleError::DatabaseError)?;
-
-    batch_put_voters(&voters, &db_conn)?;
-    batch_put_contributions(&contributions, &db_conn)?;
-
-    Ok(())
-}
-
-#[cfg(test)]
-mod test {
-    use std::collections::HashSet;
-
-    use super::*;
-    use crate::db::migrations::initialize_db_with_migration;
-    use crate::v0::context::test::new_db_test_shared_context;
-    use jormungandr_lib::crypto::account::Identifier;
-    use snapshot_lib::registration::{Delegations, VotingRegistration};
-    use snapshot_lib::{KeyContribution, SnapshotInfo, VoterHIR};
-    use tracing::Level;
-    use warp::hyper::StatusCode;
-    use warp::{Filter, Reply};
-
-    #[tokio::test]
-    pub async fn test_snapshot() {
-        let context = new_db_test_shared_context();
-        let db_conn = &context.read().await.db_connection_pool.get().unwrap();
-        initialize_db_with_migration(db_conn).unwrap();
-
-        let keys = [
-            Identifier::from_hex(
-                "0000000000000000000000000000000000000000000000000000000000000000",
-            )
-            .unwrap(),
-            Identifier::from_hex(
-                "1111111111111111111111111111111111111111111111111111111111111111",
-            )
-            .unwrap(),
-            Identifier::from_hex(
-                "2222222222222222222222222222222222222222222222222222222222222222",
-            )
-            .unwrap(),
-        ];
-
-        const GROUP1: &str = "group1";
-        const GROUP2: &str = "group2";
-
-        const TAG1: &str = "tag1";
-        const TAG2: &str = "tag2";
-
-        const UPDATE_TIME1: i64 = 0;
-        const UPDATE_TIME2: i64 = 1;
-
-        let key_0_values = [
-            VoterInfo {
-                voting_group: GROUP1.to_string(),
-                voting_power: Value::from(1),
-                delegations_power: 2,
-                delegations_count: 2,
-                voting_power_saturation: 1_f64 / 3_f64,
-            },
-            VoterInfo {
-                voting_group: GROUP2.to_string(),
-                voting_power: Value::from(2),
-                delegations_power: 2,
-                delegations_count: 2,
-                voting_power_saturation: 1_f64,
-            },
-        ];
-
-        let key_1_values = [VoterInfo {
-            voting_group: GROUP1.to_string(),
-            voting_power: Value::from(2),
-            delegations_power: 2,
-            delegations_count: 2,
-            voting_power_saturation: 2_f64 / 3_f64,
-        }];
-
-        let content_a = std::iter::repeat(keys[0].clone())
-            .take(key_0_values.len())
-            .zip(key_0_values.iter().cloned())
-            .map(
-                |(
-                    voting_key,
-                    VoterInfo {
-                        voting_group,
-                        voting_power,
-                        delegations_power: _,
-                        delegations_count: _,
-                        voting_power_saturation: _,
-                    },
-                )| SnapshotInfo {
-                    contributions: vec![
-                        KeyContribution {
-                            reward_address: "address_1".to_string(),
-                            stake_public_key: "stake_public_key_1".to_string(),
-                            value: 1,
-                        },
-                        KeyContribution {
-                            reward_address: "address_2".to_string(),
-                            stake_public_key: "stake_public_key_2".to_string(),
-                            value: 1,
-                        },
-                    ],
-                    hir: VoterHIR {
-                        voting_key,
-                        voting_group,
-                        voting_power,
-                    },
-                },
-            )
-            .chain(
-                std::iter::repeat(keys[1].clone())
-                    .take(key_1_values.len())
-                    .zip(key_1_values.iter().cloned())
-                    .map(
-                        |(
-                            voting_key,
-                            VoterInfo {
-                                voting_group,
-                                voting_power,
-                                delegations_power: _,
-                                delegations_count: _,
-                                voting_power_saturation: _,
-                            },
-                        )| SnapshotInfo {
-                            contributions: vec![
-                                KeyContribution {
-                                    reward_address: "address_1".to_string(),
-                                    stake_public_key: "stake_public_key_1".to_string(),
-                                    value: 1,
-                                },
-                                KeyContribution {
-                                    reward_address: "address_2".to_string(),
-                                    stake_public_key: "stake_public_key_2".to_string(),
-                                    value: 1,
-                                },
-                            ],
-                            hir: VoterHIR {
-                                voting_key,
-                                voting_group,
-                                voting_power,
-                            },
-                        },
-                    ),
-            )
-            .collect::<Vec<_>>();
-
-        update_from_snapshot_info(
-            TAG1.to_string(),
-            content_a.clone(),
-            UPDATE_TIME1,
-            context.clone(),
-        )
-        .await
-        .unwrap();
-
-        let key_2_values = [VoterInfo {
-            voting_group: GROUP1.to_string(),
-            voting_power: Value::from(3),
-            delegations_power: 0,
-            delegations_count: 0,
-            voting_power_saturation: 0.5_f64,
-        }];
-
-        let content_b = std::iter::repeat(keys[2].clone())
-            .take(key_2_values.len())
-            .zip(key_2_values.iter().cloned())
-            .map(
-                |(
-                    voting_key,
-                    VoterInfo {
-                        voting_group,
-                        voting_power,
-                        delegations_power: _,
-                        delegations_count: _,
-                        voting_power_saturation: _,
-                    },
-                )| SnapshotInfo {
-                    contributions: vec![],
-                    hir: VoterHIR {
-                        voting_key,
-                        voting_group,
-                        voting_power,
-                    },
-                },
-            )
-            .collect::<Vec<_>>();
-
-        update_from_snapshot_info(
-            TAG2.to_string(),
-            [content_a, content_b].concat(),
-            UPDATE_TIME2,
-            context.clone(),
-        )
-        .await
-        .unwrap();
-
-        assert_eq!(
-            &key_0_values[..],
-            &super::get_voters_info(TAG1.to_string(), keys[0].to_hex(), context.clone())
-                .await
-                .unwrap()
-                .voter_info[..],
-        );
-
-        assert_eq!(
-            &key_1_values[..],
-            &super::get_voters_info(TAG1.to_string(), keys[1].to_hex(), context.clone())
-                .await
-                .unwrap()
-                .voter_info[..],
-        );
-
-        assert!(
-            &super::get_voters_info(TAG1.to_string(), keys[2].to_hex(), context.clone())
-                .await
-                .unwrap()
-                .voter_info
-                .is_empty(),
-        );
-
-        assert_eq!(
-            &key_2_values[..],
-            &super::get_voters_info(TAG2.to_string(), keys[2].to_hex(), context.clone())
-                .await
-                .unwrap()
-                .voter_info[..],
-        );
-
-        assert_eq!(
-            super::get_delegator_info(
-                TAG1.to_string(),
-                "stake_public_key_1".to_string(),
-                context.clone()
-            )
-            .await
-            .unwrap(),
-            DelegatorInfo {
-                dreps: vec![
-                    "0000000000000000000000000000000000000000000000000000000000000000".to_string(),
-                    "1111111111111111111111111111111111111111111111111111111111111111".to_string()
-                ],
-                voting_groups: vec!["group1".to_string(), "group2".to_string()],
-                last_updated: UPDATE_TIME1,
-            }
-        );
-
-        assert_eq!(
-            super::get_delegator_info(
-                TAG1.to_string(),
-                "stake_public_key_2".to_string(),
-                context.clone()
-            )
-            .await
-            .unwrap(),
-            DelegatorInfo {
-                dreps: vec![
-                    "0000000000000000000000000000000000000000000000000000000000000000".to_string(),
-                    "1111111111111111111111111111111111111111111111111111111111111111".to_string()
-                ],
-                voting_groups: vec!["group1".to_string(), "group2".to_string()],
-                last_updated: UPDATE_TIME1,
-            }
-        );
-
-        assert_eq!(
-            super::get_delegator_info(
-                TAG2.to_string(),
-                "stake_public_key_1".to_string(),
-                context.clone()
-            )
-            .await
-            .unwrap(),
-            DelegatorInfo {
-                dreps: vec![
-                    "0000000000000000000000000000000000000000000000000000000000000000".to_string(),
-                    "1111111111111111111111111111111111111111111111111111111111111111".to_string()
-                ],
-                voting_groups: vec!["group1".to_string(), "group2".to_string()],
-                last_updated: UPDATE_TIME2,
-            }
-        );
-
-        assert_eq!(
-            super::get_delegator_info(TAG2.to_string(), "stake_public_key_2".to_string(), context)
-                .await
-                .unwrap(),
-            DelegatorInfo {
-                dreps: vec![
-                    "0000000000000000000000000000000000000000000000000000000000000000".to_string(),
-                    "1111111111111111111111111111111111111111111111111111111111111111".to_string()
-                ],
-                voting_groups: vec!["group1".to_string(), "group2".to_string()],
-                last_updated: UPDATE_TIME2,
-            }
-        );
-    }
-
-    #[tokio::test]
-    pub async fn test_snapshot_previous_entries_get_deleted() {
-        const TAG1: &str = "tag1";
-        const TAG2: &str = "tag2";
-
-        const UPDATE_TIME1: i64 = 0;
-
-        let context = new_db_test_shared_context();
-        let db_conn = &context.read().await.db_connection_pool.get().unwrap();
-        initialize_db_with_migration(db_conn).unwrap();
-
-        let voting_key = Identifier::from_hex(
-            "0000000000000000000000000000000000000000000000000000000000000000",
-        )
-        .unwrap();
-
-        let inputs = [
-            SnapshotInfo {
-                contributions: vec![],
-                hir: VoterHIR {
-                    voting_key: voting_key.clone(),
-                    voting_group: "GROUP1".into(),
-                    voting_power: 1.into(),
-                },
-            },
-            SnapshotInfo {
-                contributions: vec![],
-                hir: VoterHIR {
-                    voting_key: voting_key.clone(),
-                    voting_group: "GROUP2".into(),
-                    voting_power: 1.into(),
-                },
-            },
-        ];
-
-        update_from_snapshot_info(
-            TAG1.to_string(),
-            inputs.clone(),
-            UPDATE_TIME1,
-            context.clone(),
-        )
-        .await
-        .unwrap();
-        update_from_snapshot_info(
-            TAG2.to_string(),
-            inputs.clone(),
-            UPDATE_TIME1,
-            context.clone(),
-        )
-        .await
-        .unwrap();
-
-        assert_eq!(
-            super::get_voters_info(TAG1.to_string(), voting_key.to_hex(), context.clone())
-                .await
-                .unwrap()
-                .voter_info,
-            inputs
-                .iter()
-                .cloned()
-                .map(|snapshot| VoterInfo {
-                    voting_group: snapshot.hir.voting_group,
-                    voting_power: snapshot.hir.voting_power,
-                    delegations_power: snapshot
-                        .contributions
-                        .iter()
-                        .map(|KeyContribution { value, .. }| value)
-                        .sum(),
-                    delegations_count: snapshot.contributions.len() as u64,
-                    voting_power_saturation: 1_f64,
-                })
-                .collect::<Vec<_>>()
-        );
-
-        super::update_from_snapshot_info(
-            TAG1.to_string(),
-            inputs[0..1].to_vec(),
-            UPDATE_TIME1,
-            context.clone(),
-        )
-        .await
-        .unwrap();
-
-        assert_eq!(
-            super::get_voters_info(TAG1.to_string(), voting_key.to_hex(), context.clone())
-                .await
-                .unwrap()
-                .voter_info,
-            inputs[0..1]
-                .iter()
-                .cloned()
-                .map(|snapshot| VoterInfo {
-                    voting_group: snapshot.hir.voting_group,
-                    voting_power: snapshot.hir.voting_power,
-                    delegations_power: snapshot
-                        .contributions
-                        .iter()
-                        .map(|KeyContribution { value, .. }| value)
-                        .sum(),
-                    delegations_count: snapshot.contributions.len() as u64,
-                    voting_power_saturation: 1_f64,
-                })
-                .collect::<Vec<_>>()
-        );
-
-        // asserting that TAG2 is untouched, just in case
-        assert_eq!(
-            super::get_voters_info(TAG2.to_string(), voting_key.to_hex(), context.clone())
-                .await
-                .unwrap()
-                .voter_info,
-            inputs
-                .iter()
-                .cloned()
-                .map(|snapshot| VoterInfo {
-                    voting_group: snapshot.hir.voting_group,
-                    voting_power: snapshot.hir.voting_power,
-                    delegations_power: snapshot
-                        .contributions
-                        .iter()
-                        .map(|KeyContribution { value, .. }| value)
-                        .sum(),
-                    delegations_count: snapshot.contributions.len() as u64,
-                    voting_power_saturation: 1_f64,
-                })
-                .collect::<Vec<_>>()
-        );
-    }
-
-    async fn get_voters_info<F>(
-        tag: &str,
-        voting_key: &str,
-        filter: &F,
-    ) -> Result<Vec<(u64, u64, u64, String)>, StatusCode>
-    where
-        F: Filter + 'static,
-        F::Extract: Reply + Send,
-    {
-        let result = warp::test::request()
-            .path(format!("/snapshot/voter/{}/{}", tag, voting_key).as_ref())
-            .reply(filter)
-            .await;
-
-        let status = result.status();
-        if !matches!(status, StatusCode::OK) {
-            return Err(status);
-        }
-
-        let req_body = String::from_utf8(result.body().to_vec()).unwrap();
-        let VotersInfo {
-            voter_info,
-            last_updated: _timestamp,
-        } = serde_json::from_str(&req_body).unwrap();
-
-        Ok(voter_info
-            .into_iter()
-            .map(|v| {
-                (
-                    u64::from(v.voting_power),
-                    v.delegations_count,
-                    v.delegations_power,
-                    v.voting_group,
-                )
-            })
-            .collect::<Vec<_>>())
-    }
-
-    #[tokio::test]
-    async fn test_snapshot_get_tags_1() {
-        const GROUP1: &str = "group1";
-        const GROUP2: &str = "group2";
-
-        tracing_subscriber::fmt()
-            .with_max_level(Level::TRACE)
-            .with_writer(tracing_subscriber::fmt::TestWriter::new())
-            .try_init()
-            .unwrap();
-
-        let keys = [
-            "0000000000000000000000000000000000000000000000000000000000000000",
-            "1111111111111111111111111111111111111111111111111111111111111111",
-        ];
-
-        let content_a = serde_json::to_string(&SnapshotInfoInput {
-            snapshot: vec![
-                SnapshotInfo {
-                    contributions: vec![
-                        KeyContribution {
-                            reward_address: "address_1".to_string(),
-                            stake_public_key: "stake_public_key_1".to_string(),
-                            value: 2,
-                        },
-                        KeyContribution {
-                            reward_address: "address_2".to_string(),
-                            stake_public_key: "stake_public_key_2".to_string(),
-                            value: 2,
-                        },
-                    ],
-                    hir: VoterHIR {
-                        voting_key: Identifier::from_hex(keys[0]).unwrap(),
-                        voting_group: GROUP1.to_string(),
-                        voting_power: 1.into(),
-                    },
-                },
-                SnapshotInfo {
-                    contributions: vec![KeyContribution {
-                        reward_address: "address_3".to_string(),
-                        stake_public_key: "stake_public_key_3".to_string(),
-                        value: 3,
-                    }],
-                    hir: VoterHIR {
-                        voting_key: Identifier::from_hex(keys[0]).unwrap(),
-                        voting_group: GROUP2.to_string(),
-                        voting_power: 2.into(),
-                    },
-                },
-            ],
-            update_timestamp: 0,
-        })
-        .unwrap();
-
-        let content_b = serde_json::to_string(&SnapshotInfoInput {
-            snapshot: vec![SnapshotInfo {
-                contributions: vec![],
-                hir: VoterHIR {
-                    voting_key: Identifier::from_hex(keys[0]).unwrap(),
-                    voting_group: GROUP1.to_string(),
-                    voting_power: 2.into(),
-                },
-            }],
-            update_timestamp: 1,
-        })
-        .unwrap();
-
-        let context = new_db_test_shared_context();
-        let db_conn = &context.read().await.db_connection_pool.get().unwrap();
-        initialize_db_with_migration(db_conn).unwrap();
-
-        let snapshot_root = warp::path!("snapshot" / ..).boxed();
-        let filter = filter(snapshot_root.clone(), context.clone());
-        let put_filter = snapshot_root.and(update_filter(context));
-
-        assert_eq!(
-            warp::test::request()
-                .path("/snapshot/snapshot_info/tag_a")
-                .method("PUT")
-                .body(content_a)
-                .reply(&put_filter)
-                .await
-                .status(),
-            StatusCode::OK
-        );
-
-        assert_eq!(
-            warp::test::request()
-                .path("/snapshot/snapshot_info/tag_b")
-                .method("PUT")
-                .body(content_b)
-                .reply(&put_filter)
-                .await
-                .status(),
-            StatusCode::OK
-        );
-
-        assert_eq!(
-            get_voters_info("tag_a", keys[0], &filter).await.unwrap(),
-            vec![
-                (1u64, 2u64, 4u64, GROUP1.to_string()),
-                (2u64, 1u64, 3u64, GROUP2.to_string())
-            ]
-        );
-
-        assert_eq!(
-            get_voters_info("tag_b", keys[0], &filter).await.unwrap(),
-            vec![(2u64, 0u64, 0u64, GROUP1.to_string())]
-        );
-
-        assert!(get_voters_info("tag_c", keys[0], &filter).await.is_err());
-
-        let result = warp::test::request().path("/snapshot").reply(&filter).await;
-
-        let status = result.status();
-        if !matches!(status, StatusCode::OK) {
-            todo!();
-        }
-
-        let mut tags: Vec<String> =
-            serde_json::from_str(&String::from_utf8(result.body().to_vec()).unwrap()).unwrap();
-
-        tags.sort_unstable();
-
-        assert_eq!(tags, vec!["tag_a", "tag_b"]);
-    }
-
-    #[tokio::test]
-    async fn test_snapshot_get_tags_2() {
-        let key = "0000000000000000000000000000000000000000000000000000000000000000";
-
-        let content_a = serde_json::to_string(&RawSnapshotInput {
-            snapshot: vec![
-                VotingRegistration {
-                    stake_public_key:
-                        "0xa6a3c0447aeb9cc54cf6422ba32b294e5e1c3ef6d782f2acff4a70694c4d1663"
-                            .to_string(),
-                    voting_power: 2.into(),
-                    reward_address:
-                        "0xa6a3c0447aeb9cc54cf6422ba32b294e5e1c3ef6d782f2acff4a70694c4d1663"
-                            .to_string(),
-                    delegations: Delegations::Legacy(Identifier::from_hex(key).unwrap()),
-                    voting_purpose: 0,
-                },
-                VotingRegistration {
-                    stake_public_key:
-                        "0x00588e8e1d18cba576a4d35758069fe94e53f638b6faf7c07b8abd2bc5c5cdee"
-                            .to_string(),
-                    voting_power: 1.into(),
-                    reward_address:
-                        "0x00588e8e1d18cba576a4d35758069fe94e53f638b6faf7c07b8abd2bc5c5cdee"
-                            .to_string(),
-                    delegations: Delegations::Legacy(Identifier::from_hex(key).unwrap()),
-                    voting_purpose: 0,
-                },
-            ]
-            .into(),
-            update_timestamp: 0,
-            min_stake_threshold: 0.into(),
-            voting_power_cap: 100.into(),
-            direct_voters_group: None,
-            representatives_group: None,
-            dreps: Some(
-                (vec![Identifier::from_hex(key).unwrap()]
-                    .into_iter()
-                    .collect::<HashSet<Identifier>>())
-                .into(),
-            ),
-        })
-        .unwrap();
-
-        let content_b = serde_json::to_string(&RawSnapshotInput {
-            snapshot: vec![
-                VotingRegistration {
-                    stake_public_key:
-                        "0xa6a3c0447aeb9cc54cf6422ba32b294e5e1c3ef6d782f2acff4a70694c4d1663"
-                            .to_string(),
-                    voting_power: 10.into(),
-                    reward_address:
-                        "0xa6a3c0447aeb9cc54cf6422ba32b294e5e1c3ef6d782f2acff4a70694c4d1663"
-                            .to_string(),
-                    delegations: Delegations::Legacy(Identifier::from_hex(key).unwrap()),
-                    voting_purpose: 0,
-                },
-                VotingRegistration {
-                    stake_public_key:
-                        "0x00588e8e1d18cba576a4d35758069fe94e53f638b6faf7c07b8abd2bc5c5cdee"
-                            .to_string(),
-                    voting_power: 1.into(),
-                    reward_address:
-                        "0x00588e8e1d18cba576a4d35758069fe94e53f638b6faf7c07b8abd2bc5c5cdee"
-                            .to_string(),
-                    delegations: Delegations::Legacy(Identifier::from_hex(key).unwrap()),
-                    voting_purpose: 0,
-                },
-            ]
-            .into(),
-            update_timestamp: 0,
-            min_stake_threshold: 0.into(),
-            voting_power_cap: 100.into(),
-            direct_voters_group: None,
-            representatives_group: None,
-            dreps: None,
-        })
-        .unwrap();
-
-        let context = new_db_test_shared_context();
-        let db_conn = &context.read().await.db_connection_pool.get().unwrap();
-        initialize_db_with_migration(db_conn).unwrap();
-
-        let snapshot_root = warp::path!("snapshot" / ..).boxed();
-        let filter = filter(snapshot_root.clone(), context.clone());
-        let put_filter = snapshot_root.and(update_filter(context));
-
-        assert_eq!(
-            warp::test::request()
-                .path("/snapshot/raw_snapshot/tag_a")
-                .method("PUT")
-                .body(content_a)
-                .reply(&put_filter)
-                .await
-                .status(),
-            StatusCode::OK
-        );
-
-        assert_eq!(
-            warp::test::request()
-                .path("/snapshot/raw_snapshot/tag_b")
-                .method("PUT")
-                .body(content_b)
-                .reply(&put_filter)
-                .await
-                .status(),
-            StatusCode::OK
-        );
-
-        assert_eq!(
-            get_voters_info("tag_a", key, &filter).await.unwrap(),
-            vec![(3u64, 2u64, 3u64, "rep".to_string())]
-        );
-
-        assert_eq!(
-            get_voters_info("tag_b", key, &filter).await.unwrap(),
-            vec![(11u64, 2u64, 11u64, "direct".to_string())]
-        );
-
-        assert!(get_voters_info("tag_c", key, &filter).await.is_err());
-
-        let result = warp::test::request().path("/snapshot").reply(&filter).await;
-
-        let status = result.status();
-        if !matches!(status, StatusCode::OK) {
-            todo!();
-        }
-
-        let mut tags: Vec<String> =
-            serde_json::from_str(&String::from_utf8(result.body().to_vec()).unwrap()).unwrap();
-
-        tags.sort_unstable();
-
-        assert_eq!(tags, vec!["tag_a", "tag_b"]);
-    }
-
-    #[tokio::test]
-    async fn test_put_raw_snapshot() {
-        let content = r#"{"snapshot":[{"stake_public_key":"0xa6a3c0447aeb9cc54cf6422ba32b294e5e1c3ef6d782f2acff4a70694c4d1663","voting_power":2,"reward_address":"0xa6a3c0447aeb9cc54cf6422ba32b294e5e1c3ef6d782f2acff4a70694c4d1663","delegations":"0x0000000000000000000000000000000000000000000000000000000000000000","voting_purpose":0},{"stake_public_key":"0x00588e8e1d18cba576a4d35758069fe94e53f638b6faf7c07b8abd2bc5c5cdee","voting_power":1,"reward_address":"0x00588e8e1d18cba576a4d35758069fe94e53f638b6faf7c07b8abd2bc5c5cdee","delegations":"0x0000000000000000000000000000000000000000000000000000000000000000","voting_purpose":0}],"update_timestamp":"1970-01-01T00:00:00Z","min_stake_threshold":0,"voting_power_cap": "NaN","direct_voters_group":null,"representatives_group":null}"#;
-
-        let context = new_db_test_shared_context();
-        let db_conn = &context.read().await.db_connection_pool.get().unwrap();
-        initialize_db_with_migration(db_conn).unwrap();
-
-        let snapshot_root = warp::path!("snapshot" / ..).boxed();
-        let put_filter = snapshot_root.and(update_filter(context));
-
-        assert_eq!(
-            warp::test::request()
-                .path("/snapshot/raw_snapshot/tag_a")
-                .method("PUT")
-                .body(content)
-                .reply(&put_filter)
-                .await
-                .status(),
-            StatusCode::BAD_REQUEST
-        );
-    }
-=======
->>>>>>> f595abeb
 }