--- conflicted
+++ resolved
@@ -106,12 +106,7 @@
 # async traits
 async-trait = "0.1.64"
 
-<<<<<<< HEAD
 rust_decimal = { version = "1.29" }
 
-[patch.crates-io]
-cryptoxide = { git = "https://github.com/typed-io/cryptoxide.git" }
-=======
 reqwest = { version = "0.11", default-features = false, features = ["blocking", "json", "rustls-tls"] }
 warp-reverse-proxy = { version = "0.3", default-features = false, features = ["rustls-tls"] }
->>>>>>> fc545589
