--- conflicted
+++ resolved
@@ -1,39 +1,33 @@
 # 🦀 Rust Style Guide
 
 This guide is intended to be a set of guidelines, not hard rules.
-<<<<<<< HEAD
-These represent the "default" for Rust code.
+These represent the *default* for Rust code.
 Exceptions can (and sometimes should) be made, however:
 
 * They should have a comment explaining what is special about this code which means the rule shouldn't apply here.
 * Exceptions should be highlighted in the PR and discussed with the team.
-=======
-These represent the *default* for Rust code.
-Exceptions can (and sometimes should) be made, but they should have a comment explaining what is special about this code that means the rule shouldn't apply here.
->>>>>>> 704cd50b
-
-- [🦀 Rust Style Guide](#-rust-style-guide)
-  - [Toolchain](#toolchain)
-  - [Basic Rules](#basic-rules)
-    - [Creating a new crate](#creating-a-new-crate)
-    - [Exceptions for clippy](#exceptions-for-clippy)
-  - [Guidelines](#guidelines)
-    - [Prefer references over generics](#prefer-references-over-generics)
-    - [Abbreviations and naming things](#abbreviations-and-naming-things)
-      - [General advice around names](#general-advice-around-names)
-  - [Pay attention to the public API of your crate](#pay-attention-to-the-public-api-of-your-crate)
-  - [Type safety](#type-safety)
-    - [Use newtypes (a.k.a. microtypes)](#use-newtypes-aka-microtypes)
-    - [Don't over-abstract](#dont-over-abstract)
-  - [Unsafe code](#unsafe-code)
-  - [Docs](#docs)
-    - [Doctests](#doctests)
-  - [Write code as if it's going to be in a web server](#write-code-as-if-its-going-to-be-in-a-web-server)
-  - [Error handling](#error-handling)
-    - [Handling expected errors](#handling-expected-errors)
-      - [Use `thiserror` for recoverable errors](#use-thiserror-for-recoverable-errors)
-      - [Use `color_eyre` for unrecoverable errors](#use-color_eyre-for-unrecoverable-errors)
-
+
+* [🦀 Rust Style Guide](#-rust-style-guide)
+  * [Toolchain](#toolchain)
+  * [Basic Rules](#basic-rules)
+    * [Creating a new crate](#creating-a-new-crate)
+    * [Exceptions for clippy](#exceptions-for-clippy)
+  * [Guidelines](#guidelines)
+    * [Prefer references over generics](#prefer-references-over-generics)
+    * [Abbreviations and naming things](#abbreviations-and-naming-things)
+      * [General advice around names](#general-advice-around-names)
+  * [Pay attention to the public API of your crate](#pay-attention-to-the-public-api-of-your-crate)
+  * [Type safety](#type-safety)
+    * [Use newtypes (a.k.a. microtypes)](#use-newtypes-aka-microtypes)
+    * [Don't over-abstract](#dont-over-abstract)
+  * [Unsafe code](#unsafe-code)
+  * [Docs](#docs)
+    * [Doctests](#doctests)
+  * [Write code as if it's going to be in a web server](#write-code-as-if-its-going-to-be-in-a-web-server)
+  * [Error handling](#error-handling)
+    * [Handling expected errors](#handling-expected-errors)
+      * [Use `thiserror` for recoverable errors](#use-thiserror-for-recoverable-errors)
+      * [Use `color_eyre` for unrecoverable errors](#use-color_eyre-for-unrecoverable-errors)
 
 ## Toolchain
 
@@ -205,12 +199,8 @@
 
 If you are handling email addresses, don't use `String`.
 Instead, create a newtype wrapper with:
-<<<<<<< HEAD
-
-```
-=======
+
 ```rs
->>>>>>> 704cd50b
 struct Email(String);
 ```
 
@@ -292,7 +282,6 @@
 There are times when you absolutely do need it, but this project cares more about **correctness** than performance.
 
 If you find yourself wanting to use `unsafe`, try the following:
-<<<<<<< HEAD
 
 * if you want to create bindings to a C/C++ library, try first searching on crates.io for a `_sys` crate, or see if there is a pure-Rust implementation
 * if you want to create a cool data structure that requires unsafe:
@@ -302,16 +291,6 @@
   * is this data structure really noticeably better than what we have in `std`?
 * if you want to do a performance optimization (e.g. using `unreachable_unchecked()` to remove a bounds check), encode it in the type system, and put it in a separate crate with a safe API. If you can't do that, it's probably an indication that the mental model is also too complicated for a human to keep track of
 * if you want to write a test that makes sure the code does the right thing "even in the presence of UB", just don't
-=======
- - if you want to create bindings to a C/C++ library, try first searching on crates.io for a `_sys` crate, or see if there is a pure-Rust implementation
- - if you want to create a cool data structure that requires unsafe:
-   - does it really need unsafe?
-   - is it a doubly linked list? If so, have you got benchmarks that show that a `VecDeque` is insufficient? Something something cache-friendly...
-   - is there a suitable implementation on crates.io?
-   - is this data structure really noticeably better than what we have in `std`?
- - if you want to do a performance optimization (e.g. using `unreachable_unchecked()` to remove a bounds check), encode it in the type system, and put it in a separate crate with a safe API. If you can't do that, it's probably an indication that the mental model is also too complicated for a human to keep track of
- - if you want to write a test that makes sure the code does the right thing "even in the presence of UB", just don't
->>>>>>> 704cd50b
 
 **All** unsafe code **must** be tested with Miri.
 
