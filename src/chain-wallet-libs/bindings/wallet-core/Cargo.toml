[package]
name = "wallet-core"
version = "0.4.0"
authors = ["Nicolas Di Prima <nicolas@primetype.co.uk>", "Vincent Hanquez <vincent@typed.io>"]
edition = "2018"
license = "MIT OR Apache-2.0"

# See more keys and their definitions at https://doc.rust-lang.org/cargo/reference/manifest.html

[lib]
crate-type = ["lib"]

[dependencies]
<<<<<<< HEAD
bip39 = {path = "../../bip39"}
chain-addr = {path = "../../chain-deps/chain-addr"}
chain-core = {path = "../../chain-deps/chain-core"}
chain-crypto = {path = "../../chain-deps/chain-crypto"}
chain-impl-mockchain = {path = "../../chain-deps/chain-impl-mockchain"}
chain-path-derivation = {path = "../../chain-path-derivation"}
chain-ser = {path = "../../chain-deps/chain-ser"}
hdkeygen = {path = "../../hdkeygen"}
thiserror = {version = "1.0.13", default-features = false}
wallet = {path = "../../wallet"}
=======
thiserror = { version = "1.0.13", default-features = false }
bip39 = { path = "../../bip39" }
wallet = { path = "../../wallet" }
symmetric-cipher = { path = "../../symmetric-cipher" }
chain-core = { path = "../../chain-deps/chain-core" }
chain-crypto = { path = "../../chain-deps/chain-crypto" }
chain-ser = { path = "../../chain-deps/chain-ser" }
chain-addr = { path = "../../chain-deps/chain-addr" }
chain-impl-mockchain = { path = "../../chain-deps/chain-impl-mockchain" }
>>>>>>> 26b8a454
<|MERGE_RESOLUTION|>--- conflicted
+++ resolved
@@ -1,9 +1,9 @@
 [package]
-name = "wallet-core"
-version = "0.4.0"
 authors = ["Nicolas Di Prima <nicolas@primetype.co.uk>", "Vincent Hanquez <vincent@typed.io>"]
 edition = "2018"
 license = "MIT OR Apache-2.0"
+name = "wallet-core"
+version = "0.4.0"
 
 # See more keys and their definitions at https://doc.rust-lang.org/cargo/reference/manifest.html
 
@@ -11,7 +11,6 @@
 crate-type = ["lib"]
 
 [dependencies]
-<<<<<<< HEAD
 bip39 = {path = "../../bip39"}
 chain-addr = {path = "../../chain-deps/chain-addr"}
 chain-core = {path = "../../chain-deps/chain-core"}
@@ -20,16 +19,6 @@
 chain-path-derivation = {path = "../../chain-path-derivation"}
 chain-ser = {path = "../../chain-deps/chain-ser"}
 hdkeygen = {path = "../../hdkeygen"}
+symmetric-cipher = {path = "../../symmetric-cipher"}
 thiserror = {version = "1.0.13", default-features = false}
-wallet = {path = "../../wallet"}
-=======
-thiserror = { version = "1.0.13", default-features = false }
-bip39 = { path = "../../bip39" }
-wallet = { path = "../../wallet" }
-symmetric-cipher = { path = "../../symmetric-cipher" }
-chain-core = { path = "../../chain-deps/chain-core" }
-chain-crypto = { path = "../../chain-deps/chain-crypto" }
-chain-ser = { path = "../../chain-deps/chain-ser" }
-chain-addr = { path = "../../chain-deps/chain-addr" }
-chain-impl-mockchain = { path = "../../chain-deps/chain-impl-mockchain" }
->>>>>>> 26b8a454
+wallet = {path = "../../wallet"}